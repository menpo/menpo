--- conflicted
+++ resolved
@@ -9,11 +9,7 @@
 
     Parameters
     ----------
-<<<<<<< HEAD
-    C : (N, N)  ndarray
-=======
-    S : ``(N, N)`` `ndarray`
->>>>>>> 26866288
+    C : ``(N, N)`` `ndarray`
         Covariance/Scatter matrix
     eps : `float`, optional
         Small value to be used for the tolerance limit computation. The final
@@ -64,7 +60,6 @@
 
     Parameters
     ----------
-<<<<<<< HEAD
     X : (n_samples, n_dimensions) ndarray
         Data matrix.
 
@@ -88,30 +83,6 @@
         Positive eigenvalues of the data matrix.
     m (mean vector) : (n_dimensions,) ndarray
         Mean that was subtracted from the data matrix.
-=======
-    X : ``(n_samples, n_features)`` `ndarray`
-        Training data.
-    whiten : `bool`, optional
-        Normalise the eigenvectors to have unit magnitude.
-    centre : `bool`, optional
-        Whether to centre the data matrix. If ``False``, zero will be
-        subtracted.
-    bias : `bool`, optional
-        Whether to use a biased estimate of the number of samples. If ``False``,
-        subtracts ``1`` from the number of samples.
-    inplace : `bool`, optional
-        Whether to do the mean subtracting inplace or not. This is crucial if
-        the data matrix is greater than half the available memory size.
-
-    Returns
-    -------
-    eigenvectors : ``(n_components, n_features)`` `ndarray`
-        The eigenvectors of the data matrix.
-    eigenvalues : ``(n_components,)`` `ndarray`
-        The positive eigenvalues from the data matrix.
-    mean_vector : ``(n_components,)`` `ndarray`
-        The mean that was subtracted from the dataset.
->>>>>>> 26866288
     """
     n, d = X.shape
 
