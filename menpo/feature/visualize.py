import numpy as np
<<<<<<< HEAD
# Deprecated
#from scipy.misc import imrotate
from skimage.transform import rotate
=======

>>>>>>> 81a81ad8
from .base import ndfeature


@ndfeature
def sum_channels(pixels, channels=None):
    r"""
    Create the sum of the channels of an image that can be used for
    visualization.

    Parameters
    ----------
    pixels : :map:`Image` or subclass or ``(C, X, Y, ..., Z)`` `ndarray`
        Either the image object itself or an array with the pixels. The first
        dimension is interpreted as channels.
    channels : `list` of `int` or ``None``
        The list of channels to be used. If ``None``, then all the channels are
        employed.
    """
    # if channels is None, then all channels are used
    if channels is None:
        # Not indexing is twice as fast
        sum_image = np.sum(pixels, axis=0)
    else:
        sum_image = np.sum(pixels[channels], axis=0)
<<<<<<< HEAD
    return sum_image.reshape((1,) + sum_image.shape)  # add a channel axis


# TODO: Needs fixing ...
@ndfeature
def glyph(pixels, vectors_block_size=10, use_negative=False, channels=None):
    r"""
    Create the glyph of a feature image that can be used for visualization. If
    `pixels` have negative values, the `use_negative` flag controls whether
    there will be created a glyph of both positive and negative values
    concatenated the one on top of the other.

    Parameters
    ----------
    pixels : :map:`Image` or subclass or ``(C, X, Y, ..., Z)`` `ndarray`
        Either the image object itself or an array with the pixels. The first
        dimension is interpreted as channels.
    vectors_block_size : `int`
        Defines the size of each block with vectors of the glyph image.
    use_negative : `bool`
        Defines whether to take into account possible negative values of
        feature_data.
    channels : `list` of `int` or ``None``
        The list of channels to be used. If ``None``, then all the channels are
        employed.
    """
    # first, choose the appropriate channels
    if channels is None:
        pixels = pixels[:4]
    elif channels != 'all':
        pixels = pixels[channels]
    else:
        pixels = pixels

    # TODO: This is a temporal fix
    # flip axis
    pixels = np.rollaxis(pixels, 0, len(pixels.shape))

    # compute the glyph
    negative_weights = -pixels
    scale = np.maximum(pixels.max(), negative_weights.max())
    pos = _create_feature_glyph(pixels, vectors_block_size)
    pos = pos * 255 / scale
    glyph_image = pos
    if use_negative and pixels.min() < 0:
        neg = _create_feature_glyph(negative_weights, vectors_block_size)
        neg = neg * 255 / scale
        glyph_image = np.concatenate((pos, neg))
    # return as c-contiguous
    return np.ascontiguousarray(glyph_image[None, ...])  # add a channel axis


def _create_feature_glyph(feature, vbs):
    r"""
    Create glyph of feature pixels.

    Parameters
    ----------
    feature : ``(N, D)`` `ndarray`
        The feature pixels to use.
    vbs : `int`
        Defines the size of each block with vectors of the glyph image.
    """
    # vbs = Vector block size
    num_bins = feature.shape[2]
    # construct a "glyph" for each orientation
    block_image_temp = np.zeros((vbs, vbs))
    # Create a vertical line of ones, to be the first vector
    block_image_temp[:, int(np.round(vbs/2))-1:int(np.round(vbs/2))+1] = 1
    block_im = np.zeros((block_image_temp.shape[0],
                         block_image_temp.shape[1],
                         num_bins))
    # First vector as calculated above
    block_im[:, :, 0] = block_image_temp
    # Number of bins rotations to create an 'asterisk' shape
    for i in range(1, num_bins):
        block_im[:, :, i] = rotate(block_image_temp, -i * vbs)

    # make pictures of positive feature_data by adding up weighted glyphs
    feature[feature < 0] = 0
    glyph_im = np.sum(block_im[None, None, :, :, :] *
                      feature[:, :, None, None, :], axis=-1)
    glyph_im = np.bmat(glyph_im.tolist())
    return glyph_im
=======
    return sum_image.reshape((1,) + sum_image.shape)  # add a channel axis
>>>>>>> 81a81ad8
<|MERGE_RESOLUTION|>--- conflicted
+++ resolved
@@ -1,11 +1,6 @@
 import numpy as np
-<<<<<<< HEAD
-# Deprecated
-#from scipy.misc import imrotate
-from skimage.transform import rotate
-=======
 
->>>>>>> 81a81ad8
+
 from .base import ndfeature
 
 
@@ -30,91 +25,4 @@
         sum_image = np.sum(pixels, axis=0)
     else:
         sum_image = np.sum(pixels[channels], axis=0)
-<<<<<<< HEAD
-    return sum_image.reshape((1,) + sum_image.shape)  # add a channel axis
-
-
-# TODO: Needs fixing ...
-@ndfeature
-def glyph(pixels, vectors_block_size=10, use_negative=False, channels=None):
-    r"""
-    Create the glyph of a feature image that can be used for visualization. If
-    `pixels` have negative values, the `use_negative` flag controls whether
-    there will be created a glyph of both positive and negative values
-    concatenated the one on top of the other.
-
-    Parameters
-    ----------
-    pixels : :map:`Image` or subclass or ``(C, X, Y, ..., Z)`` `ndarray`
-        Either the image object itself or an array with the pixels. The first
-        dimension is interpreted as channels.
-    vectors_block_size : `int`
-        Defines the size of each block with vectors of the glyph image.
-    use_negative : `bool`
-        Defines whether to take into account possible negative values of
-        feature_data.
-    channels : `list` of `int` or ``None``
-        The list of channels to be used. If ``None``, then all the channels are
-        employed.
-    """
-    # first, choose the appropriate channels
-    if channels is None:
-        pixels = pixels[:4]
-    elif channels != 'all':
-        pixels = pixels[channels]
-    else:
-        pixels = pixels
-
-    # TODO: This is a temporal fix
-    # flip axis
-    pixels = np.rollaxis(pixels, 0, len(pixels.shape))
-
-    # compute the glyph
-    negative_weights = -pixels
-    scale = np.maximum(pixels.max(), negative_weights.max())
-    pos = _create_feature_glyph(pixels, vectors_block_size)
-    pos = pos * 255 / scale
-    glyph_image = pos
-    if use_negative and pixels.min() < 0:
-        neg = _create_feature_glyph(negative_weights, vectors_block_size)
-        neg = neg * 255 / scale
-        glyph_image = np.concatenate((pos, neg))
-    # return as c-contiguous
-    return np.ascontiguousarray(glyph_image[None, ...])  # add a channel axis
-
-
-def _create_feature_glyph(feature, vbs):
-    r"""
-    Create glyph of feature pixels.
-
-    Parameters
-    ----------
-    feature : ``(N, D)`` `ndarray`
-        The feature pixels to use.
-    vbs : `int`
-        Defines the size of each block with vectors of the glyph image.
-    """
-    # vbs = Vector block size
-    num_bins = feature.shape[2]
-    # construct a "glyph" for each orientation
-    block_image_temp = np.zeros((vbs, vbs))
-    # Create a vertical line of ones, to be the first vector
-    block_image_temp[:, int(np.round(vbs/2))-1:int(np.round(vbs/2))+1] = 1
-    block_im = np.zeros((block_image_temp.shape[0],
-                         block_image_temp.shape[1],
-                         num_bins))
-    # First vector as calculated above
-    block_im[:, :, 0] = block_image_temp
-    # Number of bins rotations to create an 'asterisk' shape
-    for i in range(1, num_bins):
-        block_im[:, :, i] = rotate(block_image_temp, -i * vbs)
-
-    # make pictures of positive feature_data by adding up weighted glyphs
-    feature[feature < 0] = 0
-    glyph_im = np.sum(block_im[None, None, :, :, :] *
-                      feature[:, :, None, None, :], axis=-1)
-    glyph_im = np.bmat(glyph_im.tolist())
-    return glyph_im
-=======
-    return sum_image.reshape((1,) + sum_image.shape)  # add a channel axis
->>>>>>> 81a81ad8
+    return sum_image.reshape((1,) + sum_image.shape)  # add a channel axis