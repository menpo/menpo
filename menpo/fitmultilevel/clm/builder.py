from __future__ import division, print_function
import numpy as np

from menpo.image import Image
from menpo.fitmultilevel.builder import (DeformableModelBuilder,
                                         normalization_wrt_reference_shape,
                                         build_shape_model, create_pyramid)
from menpo.fitmultilevel.functions import build_sampling_grid
from menpo.fitmultilevel import checks
from menpo.feature import sparse_hog
from menpo.visualize import print_dynamic, progress_bar_str

from .classifierfunctions import classifier, linear_svm_lr


class CLMBuilder(DeformableModelBuilder):
    r"""
    Class that builds Multilevel Constrained Local Models.

    Parameters
    ----------
    classifier_type : ``classifier_closure`` or list of those
        If list of length ``n_levels``, then a classifier function is defined
        per level. The first element of the list specifies the classifier to be
        used at the lowest pyramidal level and so on.

        If not a list or a list with length ``1``, then the specified classifier
        function will be used for all levels.

        Per level:
             A closure implementing a binary classifier.

        Examples of such closures can be found in
        :ref:`clm_builders`

    patch_shape : tuple of `int`
        The shape of the patches used by the previous classifier closure.

    features : `function` or list of those, optional
        If list of length ``n_levels``, then a feature is defined per level.
        However, this requires that the ``pyramid_on_features`` flag is
        disabled, so that the features are extracted at each level.
        The first element of the list specifies the features to be extracted
        at the lowest pyramidal level and so on.

        If not a list or a list with length ``1``, then:
            If ``pyramid_on_features`` is ``True``, the specified feature will
            be applied to the highest level.
            If ``pyramid_on_features`` is ``False``, the specified feature will
            be applied to all pyramid levels.

    normalization_diagonal : `int` >= ``20``, optional
        During building an AAM, all images are rescaled to ensure that the
        scale of their landmarks matches the scale of the mean shape.

        If `int`, it ensures that the mean shape is scaled so that the diagonal
        of the bounding box containing it matches the ``normalization_diagonal``
        value.
        If ``None``, the mean shape is not rescaled.

        Note that, because the reference frame is computed from the mean
        landmarks, this kwarg also specifies the diagonal length of the
        reference frame (provided that features computation does not change
        the image size).

    n_levels : `int` > ``0``, optional
        The number of multi-resolution pyramidal levels to be used.

    downscale : `float` >= ``1``, optional
        The downscale factor that will be used to create the different
        pyramidal levels. The scale factor will be::

            (downscale ** k) for k in range(n_levels)

    scaled_shape_models : `boolean`, optional
        If ``True``, the reference frames will be the mean shapes of each
        pyramid level, so the shape models will be scaled.

        If ``False``, the reference frames of all levels will be the mean shape
        of the highest level, so the shape models will not be scaled; they will
        have the same size.

    pyramid_on_features : `boolean`, optional
        If ``True``, the feature space is computed once at the highest scale and
        the Gaussian pyramid is applied on the feature images.

        If ``False``, the Gaussian pyramid is applied on the original images
        (intensities) and then features will be extracted at each level.

    max_shape_components : ``None`` or `int` > ``0`` or ``0`` <= `float` <= ``1`` or list of those, optional
        If list of length ``n_levels``, then a number of shape components is
        defined per level. The first element of the list specifies the number
        of components of the lowest pyramidal level and so on.

        If not a list or a list with length ``1``, then the specified number of
        shape components will be used for all levels.

        Per level:
            If `int`, it specifies the exact number of components to be
            retained.

            If `float`, it specifies the percentage of variance to be retained.

            If ``None``, all the available components are kept
            (100% of variance).

    boundary : `int` >= ``0``, optional
        The number of pixels to be left as a safe margin on the boundaries
        of the reference frame (has potential effects on the gradient
        computation).

    Returns
    -------
    clm : :map:`CLMBuilder`
        The CLM Builder object
    """
    def __init__(self, classifier_type=linear_svm_lr, patch_shape=(5, 5),
                 features=sparse_hog, normalization_diagonal=None,
                 n_levels=3, downscale=1.1, scaled_shape_models=True,
                 pyramid_on_features=False, max_shape_components=None,
                 boundary=3):
        # check parameters
        checks.check_n_levels(n_levels)
        checks.check_downscale(downscale)
        checks.check_normalization_diagonal(normalization_diagonal)
        checks.check_boundary(boundary)
        max_shape_components = checks.check_max_components(
            max_shape_components, n_levels, 'max_shape_components')
        features = checks.check_features(features, n_levels,
                                         pyramid_on_features)
        classifier_type = check_classifier_type(classifier_type, n_levels)
        patch_shape = check_patch_shape(patch_shape)

        # store parameters
        self.classifier_type = classifier_type
        self.patch_shape = patch_shape
        self.features = features
        self.normalization_diagonal = normalization_diagonal
        self.n_levels = n_levels
        self.downscale = downscale
        self.scaled_shape_models = scaled_shape_models
        self.pyramid_on_features = pyramid_on_features
        self.max_shape_components = max_shape_components
        self.boundary = boundary

    def build(self, images, group=None, label=None, verbose=False):
        r"""
        Builds a Multilevel Constrained Local Model from a list of
        landmarked images.

        Parameters
        ----------
        images : list of :map:`Image`
            The set of landmarked images from which to build the AAM.
        group : string, Optional
            The key of the landmark set that should be used. If ``None``,
            and if there is only one set of landmarks, this set will be used.
        label : `string`, optional
            The label of of the landmark manager that you wish to use. If
            ``None``, the convex hull of all landmarks is used.
        verbose : `boolean`, optional
            Flag that controls information and progress printing.

        Returns
        -------
        clm : :map:`CLM`
            The CLM object
        """
        # compute reference_shape and normalize images size
        self.reference_shape, normalized_images = \
            normalization_wrt_reference_shape(
                images, group, label, self.normalization_diagonal,
                verbose=verbose)

        # create pyramid
        generators = create_pyramid(normalized_images, self.n_levels,
                                    self.downscale,  self.pyramid_on_features,
                                    self.features, verbose=verbose)

        # build the model at each pyramid level
        if verbose:
            if self.n_levels > 1:
                print_dynamic('- Building model for each of the {} pyramid '
                              'levels\n'.format(self.n_levels))
            else:
                print_dynamic('- Building model\n')

        shape_models = []
        classifiers = []
        # for each pyramid level (high --> low)
        for j in range(self.n_levels):
            # since models are built from highest to lowest level, the
            # parameters of type list need to use a reversed index
            rj = self.n_levels - j - 1

            if verbose:
                level_str = '  - '
                if self.n_levels > 1:
                    level_str = '  - Level {}: '.format(j + 1)

            # get images of current level
            feature_images = []
            if self.pyramid_on_features:
                # features are already computed, so just call generator
                for c, g in enumerate(generators):
                    if verbose:
                        print_dynamic('{}Rescaling feature space - {}'.format(
                            level_str,
                            progress_bar_str((c + 1.) / len(generators),
                                             show_bar=False)))
                    feature_images.append(next(g))
            else:
                # extract features of images returned from generator
                for c, g in enumerate(generators):
                    if verbose:
                        print_dynamic('{}Computing feature space - {}'.format(
                            level_str,
                            progress_bar_str((c + 1.) / len(generators),
                                             show_bar=False)))
                    feature_images.append(self.features[rj](next(g)))

            # extract potentially rescaled shapes
            shapes = [i.landmarks[group][label] for i in feature_images]

            # define shapes that will be used for training
            if j == 0:
                original_shapes = shapes
                train_shapes = shapes
            else:
                if self.scaled_shape_models:
                    train_shapes = shapes
                else:
                    train_shapes = original_shapes

            # train shape model and find reference frame
            if verbose:
                print_dynamic('{}Building shape model'.format(level_str))
            shape_model = build_shape_model(
                train_shapes, self.max_shape_components[rj])

            # add shape model to the list
            shape_models.append(shape_model)

            # build classifiers
            sampling_grid = build_sampling_grid(self.patch_shape)
            n_points = shapes[0].n_points
            level_classifiers = []
            for k in range(n_points):
                if verbose:
                    print_dynamic('{}Building classifiers - {}'.format(
                        level_str,
                        progress_bar_str((k + 1.) / n_points,
                                         show_bar=False)))

                positive_labels = []
                negative_labels = []
                positive_samples = []
                negative_samples = []

                for i, s in zip(feature_images, shapes):

                    max_x = i.shape[0] - 1
                    max_y = i.shape[1] - 1

                    point = (np.round(s.points[k, :])).astype(int)
                    patch_grid = sampling_grid + point[None, None, ...]
                    positive, negative = get_pos_neg_grid_positions(
                        patch_grid, positive_grid_size=(1, 1))

                    x = positive[:, 0]
                    y = positive[:, 1]
                    x[x > max_x] = max_x
                    y[y > max_y] = max_y
                    x[x < 0] = 0
                    y[y < 0] = 0

                    positive_sample = i.pixels[positive[:, 0],
                                               positive[:, 1], :]
                    positive_samples.append(positive_sample)
                    positive_labels.append(np.ones(positive_sample.shape[0]))

                    x = negative[:, 0]
                    y = negative[:, 1]
                    x[x > max_x] = max_x
                    y[y > max_y] = max_y
                    x[x < 0] = 0
                    y[y < 0] = 0

                    negative_sample = i.pixels[x, y, :]
                    negative_samples.append(negative_sample)
                    negative_labels.append(-np.ones(negative_sample.shape[0]))

                positive_samples = np.asanyarray(positive_samples)
                positive_samples = np.reshape(positive_samples,
                                              (-1, positive_samples.shape[-1]))
                positive_labels = np.asanyarray(positive_labels).flatten()

                negative_samples = np.asanyarray(negative_samples)
                negative_samples = np.reshape(negative_samples,
                                              (-1, negative_samples.shape[-1]))
                negative_labels = np.asanyarray(negative_labels).flatten()

                X = np.vstack((positive_samples, negative_samples))
                t = np.hstack((positive_labels, negative_labels))

                clf = classifier(X, t, self.classifier_type[rj])
                level_classifiers.append(clf)

            # add level classifiers to the list
            classifiers.append(level_classifiers)

            if verbose:
                print_dynamic('{}Done\n'.format(level_str))

        # reverse the list of shape and appearance models so that they are
        # ordered from lower to higher resolution
        shape_models.reverse()
        classifiers.reverse()
        n_training_images = len(images)

        from .base import CLM
        return CLM(shape_models, classifiers, n_training_images,
                   self.patch_shape, self.features, self.reference_shape,
                   self.downscale, self.scaled_shape_models,
                   self.pyramid_on_features)


<<<<<<< HEAD
class CLM(object):
    r"""
    Constrained Local Model class.

    Parameters
    -----------
    shape_models : :map:`PCAModel` list
        A list containing the shape models of the CLM.

    classifiers : ``classifier_closure`` list of lists
        A list containing the list of classifier_closures per each pyramidal
        level of the CLM.

    n_training_images : `int`
        The number of training images used to build the AAM.

    patch_shape : tuple of `int`
        The shape of the patches used to train the classifiers.

    features : ``None`` or `string` or `function` or list of those
        The image feature that was be used to build the ``appearance_models``.
        Will subsequently be used by fitter objects using this class to fit to
        novel images.

        If list of length ``n_levels``, then a feature was defined per level.
        This means that the ``pyramid_on_features`` flag was ``False``
        and the features were extracted at each level. The first element of
        the list specifies the features of the lowest pyramidal level and so
        on.

        If not a list or a list with length ``1``, then:
            If ``pyramid_on_features`` is ``True``, the specified feature
            was applied to the highest level.

            If ``pyramid_on_features`` is ``False``, the specified feature was
            applied to all pyramid levels.

        Per level:
            If ``None``, the appearance model was built using the original
            image representation, i.e. no features will be extracted from the
            original images.

            If `function`, the user can directly provide the feature that was
            calculated on the images. This class will simply invoke this
            function, passing in as the sole argument the image to be fitted,
            and expect as a return type an :map:`Image` representing the feature
            calculation ready for further fitting. See the examples for
            details.

    reference_shape : :map:`PointCloud`
        The reference shape that was used to resize all training images to a
        consistent object size.

    downscale : `float`
        The downscale factor that was used to create the different pyramidal
        levels.

    scaled_shape_models : `boolean`, Optional
        If ``True``, the reference frames are the mean shapes of each pyramid
        level, so the shape models are scaled.

        If ``False``, the reference frames of all levels are the mean shape of
        the highest level, so the shape models are not scaled; they have the
        same size.

    pyramid_on_features : `boolean`, optional
        If True, the feature space was computed once at the highest scale and
        the Gaussian pyramid was applied on the feature images.
        If False, the Gaussian pyramid was applied on the original images
        (intensities) and then features were extracted at each level.

    """
    def __init__(self, shape_models, classifiers, n_training_images,
                 patch_shape, features, reference_shape, downscale,
                 scaled_shape_models, pyramid_on_features):
        self.shape_models = shape_models
        self.classifiers = classifiers
        self.n_training_images = n_training_images
        self.patch_shape = patch_shape
        self.features = features
        self.reference_shape = reference_shape
        self.downscale = downscale
        self.scaled_shape_models = scaled_shape_models
        self.pyramid_on_features = pyramid_on_features

    @property
    def n_levels(self):
        """
        The number of multi-resolution pyramidal levels of the CLM.

        :type: `int`
        """
        return len(self.shape_models)

    @property
    def n_classifiers_per_level(self):
        """
        The number of classifiers per pyramidal level of the CLM.

        :type: `int`
        """
        return [len(clf) for clf in self.classifiers]

    def instance(self, shape_weights=None, level=-1):
        r"""
        Generates a novel CLM instance given a set of shape weights. If no
        weights are provided, the mean CLM instance is returned.

        Parameters
        -----------
        shape_weights : ``(n_weights,)`` `ndarray` or `float` list
            Weights of the shape model that will be used to create
            a novel shape instance. If `None`, the mean shape
            ``(shape_weights = [0, 0, ..., 0])`` is used.

        level : `int`, optional
            The pyramidal level to be used.

        Returns
        -------
        shape_instance : :map:`PointCloud`
            The novel CLM instance.
        """
        sm = self.shape_models[level]
        # TODO: this bit of logic should to be transferred down to PCAModel
        if shape_weights is None:
            shape_weights = [0]
        n_shape_weights = len(shape_weights)
        shape_weights *= sm.eigenvalues[:n_shape_weights] ** 0.5
        shape_instance = sm.instance(shape_weights)
        return shape_instance

    def random_instance(self, level=-1):
        r"""
        Generates a novel random CLM instance.

        Parameters
        -----------
        level : `int`, optional
            The pyramidal level to be used.

        Returns
        -------
        shape_instance : :map:`PointCloud`
            The novel CLM instance.
        """
        sm = self.shape_models[level]
        # TODO: this bit of logic should to be transferred down to PCAModel
        shape_weights = (np.random.randn(sm.n_active_components) *
                         sm.eigenvalues[:sm.n_active_components]**0.5)
        shape_instance = sm.instance(shape_weights)
        return shape_instance

    def response_image(self, image, group=None, label=None, level=-1):
        r"""
        Generates a response image result of applying the classifiers of a
        particular pyramidal level of the CLM to an image.

        Parameters
        -----------
        image: :map:`Image`
            The image.
        group : `string`, optional
            The key of the landmark set that should be used. If ``None``,
            and if there is only one set of landmarks, this set will be used.
        label : `string`, optional
            The label of of the landmark manager that you wish to use. If no
            label is passed, the convex hull of all landmarks is used.
        level: `int`, optional
            The pyramidal level to be used.

        Returns
        -------
        image : :map:`Image`
            The response image.
        """
        # rescale image
        image = image.rescale_to_reference_shape(self.reference_shape,
                                                 group=group, label=label)

        # apply pyramid
        if self.n_levels > 1:
            if self.pyramid_on_features:
                # compute features at highest level
                feature_image = self.features[0](image)

                # apply pyramid on feature image
                pyramid = feature_image.gaussian_pyramid(
                    n_levels=self.n_levels, downscale=self.downscale)

                # get rescaled feature images
                images = list(pyramid)
            else:
                # create pyramid on intensities image
                pyramid = image.gaussian_pyramid(
                    n_levels=self.n_levels, downscale=self.downscale)

                # compute features at each level
                images = [self.features[self.n_levels - j - 1](i)
                          for j, i in enumerate(pyramid)]
            images.reverse()
        else:
            images = [self.features[0](image)]

        # initialize responses
        image = images[level]
        image_pixels = np.reshape(image.pixels, (-1, image.n_channels))
        response_data = np.zeros((image.shape[0], image.shape[1],
                                  self.n_classifiers_per_level[level]))
        # Compute responses
        for j, clf in enumerate(self.classifiers[level]):
            response_data[:, :, j] = np.reshape(clf(image_pixels),
                                                image.shape)
        return Image(image_data=response_data)

    @property
    def _str_title(self):
        r"""
        Returns a string containing name of the model.

        : str
        """
        return 'Constrained Local Model'

    def __str__(self):
        out = "{}\n - {} training images.\n".format(self._str_title,
                                                    self.n_training_images)
        # small strings about number of channels, channels string and downscale
        down_str = []
        for j in range(self.n_levels):
            if j == self.n_levels - 1:
                down_str.append('(no downscale)')
            else:
                down_str.append('(downscale by {})'.format(
                    self.downscale**(self.n_levels - j - 1)))
        temp_img = Image(image_data=np.random.rand(50, 50))
        if self.pyramid_on_features:
            temp = self.features[0](temp_img)
            n_channels = [temp.n_channels] * self.n_levels
        else:
            n_channels = []
            for j in range(self.n_levels):
                temp = self.features[j](temp_img)
                n_channels.append(temp.n_channels)
        # string about features and channels
        if self.pyramid_on_features:
            if isinstance(self.features[0], str):
                feat_str = "- Feature is {} with ".format(
                    self.features[0])
            elif self.features[0] is None:
                feat_str = "- No features extracted. "
            else:
                feat_str = "- Feature is {} with ".format(
                    self.features[0].__name__)
            if n_channels[0] == 1:
                ch_str = ["channel"]
            else:
                ch_str = ["channels"]
        else:
            feat_str = []
            ch_str = []
            for j in range(self.n_levels):
                if isinstance(self.features[j], str):
                    feat_str.append("- Feature is {} with ".format(
                        self.features[j]))
                elif self.features[j] is None:
                    feat_str.append("- No features extracted. ")
                else:
                    feat_str.append("- Feature is {} with ".format(
                        self.features[j].__name__))
                if n_channels[j] == 1:
                    ch_str.append("channel")
                else:
                    ch_str.append("channels")
        if self.n_levels > 1:
            if self.scaled_shape_models:
                out = "{} - Gaussian pyramid with {} levels and downscale " \
                      "factor of {}.\n   - Each level has a scaled shape " \
                      "model (reference frame).\n   - Patch size is {}W x " \
                      "{}H.\n".format(out, self.n_levels, self.downscale,
                                      self.patch_shape[1], self.patch_shape[0])

            else:
                out = "{} - Gaussian pyramid with {} levels and downscale " \
                      "factor of {}:\n   - Shape models (reference frames) " \
                      "are not scaled.\n   - Patch size is {}W x " \
                      "{}H.\n".format(out, self.n_levels, self.downscale,
                                      self.patch_shape[1], self.patch_shape[0])
            if self.pyramid_on_features:
                out = "{}   - Pyramid was applied on feature space.\n   " \
                      "{}{} {} per image.\n".format(out, feat_str,
                                                    n_channels[0], ch_str[0])
            else:
                out = "{}   - Features were extracted at each pyramid " \
                      "level.\n".format(out)
            for i in range(self.n_levels - 1, -1, -1):
                out = "{}   - Level {} {}: \n".format(out, self.n_levels - i,
                                                      down_str[i])
                if not self.pyramid_on_features:
                    out = "{}     {}{} {} per image.\n".format(
                        out, feat_str[i], n_channels[i], ch_str[i])
                out = "{0}     - {1} shape components ({2:.2f}% of " \
                      "variance)\n     - {3} {4} classifiers.\n".format(
                      out, self.shape_models[i].n_components,
                      self.shape_models[i].variance_ratio * 100,
                      self.n_classifiers_per_level[i],
                      self.classifiers[i][0].__name__)
        else:
            if self.pyramid_on_features:
                feat_str = [feat_str]
            out = "{0} - No pyramid used:\n   {1}{2} {3} per image.\n" \
                  "   - {4} shape components ({5:.2f}% of " \
                  "variance)\n   - {6} {7} classifiers.".format(
                  out, feat_str[0], n_channels[0], ch_str[0],
                  self.shape_models[0].n_components,
                  self.shape_models[0].variance_ratio * 100,
                  self.n_classifiers_per_level[0],
                  self.classifiers[0][0].__name__)
        return out


=======
>>>>>>> 6a2aed96
def get_pos_neg_grid_positions(sampling_grid, positive_grid_size=(1, 1)):
    r"""
    Divides a sampling grid in positive and negative pixel positions. By
    default only the center of the grid is considered to be positive.
    """
    positive_grid_size = np.array(positive_grid_size)
    mask = np.zeros(sampling_grid.shape[:-1], dtype=np.bool)
    center = np.round(np.array(mask.shape) / 2).astype(int)
    positive_grid_size -= [1, 1]
    start = center - positive_grid_size
    end = center + positive_grid_size + 1
    mask[start[0]:end[0], start[1]:end[1]] = True
    positive = sampling_grid[mask]
    negative = sampling_grid[~mask]
    return positive, negative


def check_classifier_type(classifier_type, n_levels):
    r"""
    Checks the classifier type per level. It must be a classifier
    function closure or a list containing 1 or {n_levels} closures.
    """
    str_error = ("classifier_type must be a classifier function closure "
                 "of a list containing 1 or {} closures").format(n_levels)
    if not isinstance(classifier_type, list):
        classifier_type_list = [classifier_type] * n_levels
    elif len(classifier_type) == 1:
        classifier_type_list = [classifier_type[0]] * n_levels
    elif len(classifier_type) == n_levels:
        classifier_type_list = classifier_type
    else:
        raise ValueError(str_error)
    for clas in classifier_type_list:
        if not hasattr(clas, '__call__'):
            raise ValueError(str_error)
    return classifier_type_list


def check_patch_shape(patch_shape):
    r"""
    Checks the patch shape. It must be a tuple with `int` > ``1``.
    """
    str_error = "patch_size mast be a tuple with two integers"
    if not isinstance(patch_shape, tuple) or len(patch_shape) != 2:
        raise ValueError(str_error)
    for sh in patch_shape:
        if not isinstance(sh, int) or sh < 2:
            raise ValueError(str_error)
    return patch_shape<|MERGE_RESOLUTION|>--- conflicted
+++ resolved
@@ -325,330 +325,6 @@
                    self.pyramid_on_features)
 
 
-<<<<<<< HEAD
-class CLM(object):
-    r"""
-    Constrained Local Model class.
-
-    Parameters
-    -----------
-    shape_models : :map:`PCAModel` list
-        A list containing the shape models of the CLM.
-
-    classifiers : ``classifier_closure`` list of lists
-        A list containing the list of classifier_closures per each pyramidal
-        level of the CLM.
-
-    n_training_images : `int`
-        The number of training images used to build the AAM.
-
-    patch_shape : tuple of `int`
-        The shape of the patches used to train the classifiers.
-
-    features : ``None`` or `string` or `function` or list of those
-        The image feature that was be used to build the ``appearance_models``.
-        Will subsequently be used by fitter objects using this class to fit to
-        novel images.
-
-        If list of length ``n_levels``, then a feature was defined per level.
-        This means that the ``pyramid_on_features`` flag was ``False``
-        and the features were extracted at each level. The first element of
-        the list specifies the features of the lowest pyramidal level and so
-        on.
-
-        If not a list or a list with length ``1``, then:
-            If ``pyramid_on_features`` is ``True``, the specified feature
-            was applied to the highest level.
-
-            If ``pyramid_on_features`` is ``False``, the specified feature was
-            applied to all pyramid levels.
-
-        Per level:
-            If ``None``, the appearance model was built using the original
-            image representation, i.e. no features will be extracted from the
-            original images.
-
-            If `function`, the user can directly provide the feature that was
-            calculated on the images. This class will simply invoke this
-            function, passing in as the sole argument the image to be fitted,
-            and expect as a return type an :map:`Image` representing the feature
-            calculation ready for further fitting. See the examples for
-            details.
-
-    reference_shape : :map:`PointCloud`
-        The reference shape that was used to resize all training images to a
-        consistent object size.
-
-    downscale : `float`
-        The downscale factor that was used to create the different pyramidal
-        levels.
-
-    scaled_shape_models : `boolean`, Optional
-        If ``True``, the reference frames are the mean shapes of each pyramid
-        level, so the shape models are scaled.
-
-        If ``False``, the reference frames of all levels are the mean shape of
-        the highest level, so the shape models are not scaled; they have the
-        same size.
-
-    pyramid_on_features : `boolean`, optional
-        If True, the feature space was computed once at the highest scale and
-        the Gaussian pyramid was applied on the feature images.
-        If False, the Gaussian pyramid was applied on the original images
-        (intensities) and then features were extracted at each level.
-
-    """
-    def __init__(self, shape_models, classifiers, n_training_images,
-                 patch_shape, features, reference_shape, downscale,
-                 scaled_shape_models, pyramid_on_features):
-        self.shape_models = shape_models
-        self.classifiers = classifiers
-        self.n_training_images = n_training_images
-        self.patch_shape = patch_shape
-        self.features = features
-        self.reference_shape = reference_shape
-        self.downscale = downscale
-        self.scaled_shape_models = scaled_shape_models
-        self.pyramid_on_features = pyramid_on_features
-
-    @property
-    def n_levels(self):
-        """
-        The number of multi-resolution pyramidal levels of the CLM.
-
-        :type: `int`
-        """
-        return len(self.shape_models)
-
-    @property
-    def n_classifiers_per_level(self):
-        """
-        The number of classifiers per pyramidal level of the CLM.
-
-        :type: `int`
-        """
-        return [len(clf) for clf in self.classifiers]
-
-    def instance(self, shape_weights=None, level=-1):
-        r"""
-        Generates a novel CLM instance given a set of shape weights. If no
-        weights are provided, the mean CLM instance is returned.
-
-        Parameters
-        -----------
-        shape_weights : ``(n_weights,)`` `ndarray` or `float` list
-            Weights of the shape model that will be used to create
-            a novel shape instance. If `None`, the mean shape
-            ``(shape_weights = [0, 0, ..., 0])`` is used.
-
-        level : `int`, optional
-            The pyramidal level to be used.
-
-        Returns
-        -------
-        shape_instance : :map:`PointCloud`
-            The novel CLM instance.
-        """
-        sm = self.shape_models[level]
-        # TODO: this bit of logic should to be transferred down to PCAModel
-        if shape_weights is None:
-            shape_weights = [0]
-        n_shape_weights = len(shape_weights)
-        shape_weights *= sm.eigenvalues[:n_shape_weights] ** 0.5
-        shape_instance = sm.instance(shape_weights)
-        return shape_instance
-
-    def random_instance(self, level=-1):
-        r"""
-        Generates a novel random CLM instance.
-
-        Parameters
-        -----------
-        level : `int`, optional
-            The pyramidal level to be used.
-
-        Returns
-        -------
-        shape_instance : :map:`PointCloud`
-            The novel CLM instance.
-        """
-        sm = self.shape_models[level]
-        # TODO: this bit of logic should to be transferred down to PCAModel
-        shape_weights = (np.random.randn(sm.n_active_components) *
-                         sm.eigenvalues[:sm.n_active_components]**0.5)
-        shape_instance = sm.instance(shape_weights)
-        return shape_instance
-
-    def response_image(self, image, group=None, label=None, level=-1):
-        r"""
-        Generates a response image result of applying the classifiers of a
-        particular pyramidal level of the CLM to an image.
-
-        Parameters
-        -----------
-        image: :map:`Image`
-            The image.
-        group : `string`, optional
-            The key of the landmark set that should be used. If ``None``,
-            and if there is only one set of landmarks, this set will be used.
-        label : `string`, optional
-            The label of of the landmark manager that you wish to use. If no
-            label is passed, the convex hull of all landmarks is used.
-        level: `int`, optional
-            The pyramidal level to be used.
-
-        Returns
-        -------
-        image : :map:`Image`
-            The response image.
-        """
-        # rescale image
-        image = image.rescale_to_reference_shape(self.reference_shape,
-                                                 group=group, label=label)
-
-        # apply pyramid
-        if self.n_levels > 1:
-            if self.pyramid_on_features:
-                # compute features at highest level
-                feature_image = self.features[0](image)
-
-                # apply pyramid on feature image
-                pyramid = feature_image.gaussian_pyramid(
-                    n_levels=self.n_levels, downscale=self.downscale)
-
-                # get rescaled feature images
-                images = list(pyramid)
-            else:
-                # create pyramid on intensities image
-                pyramid = image.gaussian_pyramid(
-                    n_levels=self.n_levels, downscale=self.downscale)
-
-                # compute features at each level
-                images = [self.features[self.n_levels - j - 1](i)
-                          for j, i in enumerate(pyramid)]
-            images.reverse()
-        else:
-            images = [self.features[0](image)]
-
-        # initialize responses
-        image = images[level]
-        image_pixels = np.reshape(image.pixels, (-1, image.n_channels))
-        response_data = np.zeros((image.shape[0], image.shape[1],
-                                  self.n_classifiers_per_level[level]))
-        # Compute responses
-        for j, clf in enumerate(self.classifiers[level]):
-            response_data[:, :, j] = np.reshape(clf(image_pixels),
-                                                image.shape)
-        return Image(image_data=response_data)
-
-    @property
-    def _str_title(self):
-        r"""
-        Returns a string containing name of the model.
-
-        : str
-        """
-        return 'Constrained Local Model'
-
-    def __str__(self):
-        out = "{}\n - {} training images.\n".format(self._str_title,
-                                                    self.n_training_images)
-        # small strings about number of channels, channels string and downscale
-        down_str = []
-        for j in range(self.n_levels):
-            if j == self.n_levels - 1:
-                down_str.append('(no downscale)')
-            else:
-                down_str.append('(downscale by {})'.format(
-                    self.downscale**(self.n_levels - j - 1)))
-        temp_img = Image(image_data=np.random.rand(50, 50))
-        if self.pyramid_on_features:
-            temp = self.features[0](temp_img)
-            n_channels = [temp.n_channels] * self.n_levels
-        else:
-            n_channels = []
-            for j in range(self.n_levels):
-                temp = self.features[j](temp_img)
-                n_channels.append(temp.n_channels)
-        # string about features and channels
-        if self.pyramid_on_features:
-            if isinstance(self.features[0], str):
-                feat_str = "- Feature is {} with ".format(
-                    self.features[0])
-            elif self.features[0] is None:
-                feat_str = "- No features extracted. "
-            else:
-                feat_str = "- Feature is {} with ".format(
-                    self.features[0].__name__)
-            if n_channels[0] == 1:
-                ch_str = ["channel"]
-            else:
-                ch_str = ["channels"]
-        else:
-            feat_str = []
-            ch_str = []
-            for j in range(self.n_levels):
-                if isinstance(self.features[j], str):
-                    feat_str.append("- Feature is {} with ".format(
-                        self.features[j]))
-                elif self.features[j] is None:
-                    feat_str.append("- No features extracted. ")
-                else:
-                    feat_str.append("- Feature is {} with ".format(
-                        self.features[j].__name__))
-                if n_channels[j] == 1:
-                    ch_str.append("channel")
-                else:
-                    ch_str.append("channels")
-        if self.n_levels > 1:
-            if self.scaled_shape_models:
-                out = "{} - Gaussian pyramid with {} levels and downscale " \
-                      "factor of {}.\n   - Each level has a scaled shape " \
-                      "model (reference frame).\n   - Patch size is {}W x " \
-                      "{}H.\n".format(out, self.n_levels, self.downscale,
-                                      self.patch_shape[1], self.patch_shape[0])
-
-            else:
-                out = "{} - Gaussian pyramid with {} levels and downscale " \
-                      "factor of {}:\n   - Shape models (reference frames) " \
-                      "are not scaled.\n   - Patch size is {}W x " \
-                      "{}H.\n".format(out, self.n_levels, self.downscale,
-                                      self.patch_shape[1], self.patch_shape[0])
-            if self.pyramid_on_features:
-                out = "{}   - Pyramid was applied on feature space.\n   " \
-                      "{}{} {} per image.\n".format(out, feat_str,
-                                                    n_channels[0], ch_str[0])
-            else:
-                out = "{}   - Features were extracted at each pyramid " \
-                      "level.\n".format(out)
-            for i in range(self.n_levels - 1, -1, -1):
-                out = "{}   - Level {} {}: \n".format(out, self.n_levels - i,
-                                                      down_str[i])
-                if not self.pyramid_on_features:
-                    out = "{}     {}{} {} per image.\n".format(
-                        out, feat_str[i], n_channels[i], ch_str[i])
-                out = "{0}     - {1} shape components ({2:.2f}% of " \
-                      "variance)\n     - {3} {4} classifiers.\n".format(
-                      out, self.shape_models[i].n_components,
-                      self.shape_models[i].variance_ratio * 100,
-                      self.n_classifiers_per_level[i],
-                      self.classifiers[i][0].__name__)
-        else:
-            if self.pyramid_on_features:
-                feat_str = [feat_str]
-            out = "{0} - No pyramid used:\n   {1}{2} {3} per image.\n" \
-                  "   - {4} shape components ({5:.2f}% of " \
-                  "variance)\n   - {6} {7} classifiers.".format(
-                  out, feat_str[0], n_channels[0], ch_str[0],
-                  self.shape_models[0].n_components,
-                  self.shape_models[0].variance_ratio * 100,
-                  self.n_classifiers_per_level[0],
-                  self.classifiers[0][0].__name__)
-        return out
-
-
-=======
->>>>>>> 6a2aed96
 def get_pos_neg_grid_positions(sampling_grid, positive_grid_size=(1, 1)):
     r"""
     Divides a sampling grid in positive and negative pixel positions. By
