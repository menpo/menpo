import warnings

import numpy as np
import sys
from numpy.testing import assert_allclose
import os
from pathlib import PosixPath, WindowsPath, Path
from mock import patch, PropertyMock, MagicMock
from nose.tools import raises


import menpo.io as mio
from menpo.io.utils import _norm_path
from menpo.image import Image
from menpo.io.output.pickle import pickle_paths_as_pure


builtins_str = '__builtin__' if sys.version_info[0] == 2 else 'builtins'

test_lg = mio.import_landmark_file(mio.data_path_to('lenna.ljson'))
nan_lg = test_lg.copy()
nan_lg.points[0, :] = np.nan
test_img = Image(np.random.random([100, 100]))
colour_test_img = Image(np.random.random([3, 100, 100]))
fake_path = '/tmp/test.fake'


@patch('menpo.io.output.base.landmark_types')
@patch('menpo.io.output.base.Path.exists')
@patch('menpo.io.output.base.Path.open')
def test_export_filepath_overwrite_exists(mock_open, exists, landmark_types):
    exists.return_value = True
    landmark_types.__contains__.return_value = True
    mio.export_landmark_file(test_lg, fake_path, overwrite=True)
    mock_open.assert_called_with('wb')
    landmark_types.__getitem__.assert_called_with('.fake')
    export_function = landmark_types.__getitem__.return_value
    assert export_function.call_count == 1


@patch('menpo.io.output.base.landmark_types')
@patch('menpo.io.output.base.Path.exists')
@patch('menpo.io.output.base.Path.open')
def test_export_filepath_no_overwrite(mock_open, exists, landmark_types):
    exists.return_value = False
    landmark_types.__contains__.return_value = True
    mio.export_landmark_file(test_lg, fake_path)
    mock_open.assert_called_with('wb')
    landmark_types.__getitem__.assert_called_with('.fake')
    export_function = landmark_types.__getitem__.return_value
    assert export_function.call_count == 1


@raises(ValueError)
@patch('menpo.io.output.base.landmark_types')
@patch('menpo.io.output.base.Path.exists')
@patch('menpo.io.output.base.Path.open')
def test_export_filepath_wrong_extension(mock_open, exists, landmark_types):
    exists.return_value = False
    mio.export_landmark_file(test_lg, fake_path, extension='pts')
    mock_open.assert_called_with('wb')


@patch('menpo.io.output.base.landmark_types')
@patch('menpo.io.output.base.Path.exists')
@patch('menpo.io.output.base.Path.open')
def test_export_filepath_explicit_ext_no_dot(mock_open, exists, landmark_types):
    exists.return_value = False
    landmark_types.__contains__.return_value = True
    mio.export_landmark_file(test_lg, fake_path, extension='fake')
    mock_open.assert_called_with('wb')
    landmark_types.__getitem__.assert_called_with('.fake')
    export_function = landmark_types.__getitem__.return_value
    assert export_function.call_count == 1


@patch('menpo.io.output.base.landmark_types')
@patch('menpo.io.output.base.Path.exists')
@patch('menpo.io.output.base.Path.open')
def test_export_filepath_explicit_ext_dot(mock_open, exists, landmark_types):
    exists.return_value = False
    landmark_types.__contains__.return_value = True
    mio.export_landmark_file(test_lg, fake_path, extension='.fake')
    mock_open.assert_called_with('wb')
    landmark_types.__getitem__.assert_called_with('.fake')
    export_function = landmark_types.__getitem__.return_value
    assert export_function.call_count == 1


@raises(mio.OverwriteError)
@patch('menpo.io.output.base.Path.exists')
def test_export_filepath_no_overwrite_exists(exists):
    exists.return_value = True
    mio.export_landmark_file(test_lg, fake_path)


@raises(ValueError)
@patch('menpo.io.output.base.landmark_types')
@patch('menpo.io.output.base.Path.exists')
def test_export_unsupported_extension(exists, landmark_types):
    exists.return_value = False
    landmark_types.get.side_effect = KeyError
    mio.export_landmark_file(test_lg, fake_path)


@raises(ValueError)
@patch('{}.open'.format(__name__), create=True)
def test_export_file_handle_file_extension_None(mock_open):
    with open(fake_path) as f:
        mio.export_landmark_file(test_lg, f)


@raises(ValueError)
@patch('menpo.io.output.base.Path.exists')
@patch('{}.open'.format(__name__), create=True)
def test_export_file_handle_file_extension_not_match_no_dot(mock_open, exists):
    exists.return_value = False
    with open(fake_path) as f:
        type(f).name = PropertyMock(return_value=fake_path)
        mio.export_landmark_file(test_lg, f, extension='pts')
    assert mock_open.name.call_count == 1


@raises(ValueError)
@patch('menpo.io.output.base.Path.exists')
@patch('{}.open'.format(__name__), create=True)
def test_export_file_handle_file_extension_not_match_dot(mock_open, exists):
    exists.return_value = False
    with open(fake_path) as f:
        type(f).name = PropertyMock(return_value=fake_path)
        mio.export_landmark_file(test_lg, f, extension='.pts')
    assert mock_open.name.call_count == 1


@raises(ValueError)
@patch('menpo.io.output.base.Path.exists')
@patch('{}.open'.format(__name__), create=True)
def test_export_file_handle_file_exists(mock_open, exists):
    exists.return_value = True
    with open(fake_path) as f:
        type(f).name = PropertyMock(return_value=fake_path)
        mio.export_landmark_file(test_lg, f, extension='fake')


@patch('menpo.io.output.base.landmark_types')
@patch('menpo.io.output.base.Path.exists')
@patch('{}.open'.format(__name__), create=True)
def test_export_file_handle_file_exists_overwrite(mock_open, exists,
                                                  landmark_types):
    exists.return_value = True
    landmark_types.__contains__.return_value = True
    with open(fake_path) as f:
        type(f).name = PropertyMock(return_value=fake_path)
        mio.export_landmark_file(test_lg, f, overwrite=True, extension='fake')
    landmark_types.__getitem__.assert_called_with('.fake')
    export_function = landmark_types.__getitem__.return_value
    assert export_function.call_count == 1


@patch('menpo.io.output.base.landmark_types')
@patch('menpo.io.output.base.Path.exists')
@patch('{}.open'.format(__name__), create=True)
def test_export_file_handle_file_non_file_buffer(mock_open, exists,
                                                 landmark_types):
    exists.return_value = False
    landmark_types.__contains__.return_value = True
    with open(fake_path) as f:
        del f.name  # Equivalent to raising an AttributeError side effect
        mio.export_landmark_file(test_lg, f, extension='fake')
    landmark_types.__getitem__.assert_called_with('.fake')
    export_function = landmark_types.__getitem__.return_value
    assert export_function.call_count == 1


@patch('menpo.io.output.landmark.json.dump')
@patch('menpo.io.output.base.Path.exists')
@patch('{}.open'.format(__name__), create=True)
def test_export_landmark_ljson(mock_open, exists, json_dump):
    exists.return_value = False
    fake_path = '/fake/fake.ljson'
    with open(fake_path) as f:
        type(f).name = PropertyMock(return_value=fake_path)
        mio.export_landmark_file(test_lg, f, extension='ljson')
    assert json_dump.call_count == 1


@patch('menpo.io.output.landmark.json.dump')
@patch('menpo.io.output.base.Path.exists')
@patch('{}.open'.format(__name__), create=True)
def test_export_landmark_ljson_3d(mock_open, exists, json_dump):
    exists.return_value = False
    fake_path = '/fake/fake3d.ljson'
    test3d_lg = test_lg.copy()
    fake_z_points = np.random.random(test3d_lg.points.shape[0])
    test3d_lg.points = np.concatenate([
        test3d_lg.points, fake_z_points[..., None]], axis=-1)

    with open(fake_path) as f:
        type(f).name = PropertyMock(return_value=fake_path)
        mio.export_landmark_file(test3d_lg, f, extension='ljson')

    assert json_dump.call_count == 1
    json_points = np.array(json_dump.call_args[0][0]['landmarks']['points'])
    assert_allclose(json_points[:, -1], fake_z_points)


@patch('menpo.io.output.base.Path.exists')
@patch('{}.open'.format(__name__), create=True)
def test_export_landmark_ljson_nan_values(mock_open, exists):
    exists.return_value = False
    mock_writer = MagicMock()
    mock_open.return_value.__enter__.return_value = mock_writer
    fake_path = '/fake/fake.ljson'
    with open(fake_path) as f:
        type(f).name = PropertyMock(return_value=fake_path)
        mio.export_landmark_file(nan_lg, f, extension='ljson')

    # This is a bit ugly, but we parse the write calls to check that json
    # wrote null values
<<<<<<< HEAD
    assert len(mock_writer.method_calls) == 842
    first_null = mock_open.mock_calls[495][1][0][1:].strip()
    second_null = mock_open.mock_calls[496][1][0][1:].strip()
    assert first_null == 'null'
    assert second_null == 'null'
=======
    first_null = mock_open.mock_calls[97][1][0][1:].strip()
    second_null = mock_open.mock_calls[98][1][0][1:].strip()
    assert first_null == b'null'
    assert second_null == b'null'
>>>>>>> ebc10029


@patch('menpo.io.output.landmark.np.savetxt')
@patch('menpo.io.output.base.Path.exists')
@patch('{}.open'.format(__name__), create=True)
def test_export_landmark_pts(mock_open, exists, save_txt):
    exists.return_value = False
    fake_path = '/fake/fake.pts'
    with open(fake_path) as f:
        type(f).name = PropertyMock(return_value=fake_path)
        mio.export_landmark_file(test_lg, f, extension='pts')
    assert save_txt.call_count == 1


@patch('menpo.image.base.PILImage')
@patch('menpo.io.output.base.Path.exists')
@patch('{}.open'.format(__name__), create=True)
def test_export_image_jpg(mock_open, exists, PILImage):
    exists.return_value = False
    fake_path = '/fake/fake.jpg'
    with open(fake_path) as f:
        type(f).name = PropertyMock(return_value=fake_path)
        mio.export_image(test_img, f, extension='jpg')
    assert PILImage.fromarray.return_value.save.call_count == 1


@patch('subprocess.Popen')
@patch('menpo.io.output.base.Path.exists')
def test_export_video_avi_gray(exists, pipe):
    exists.return_value = False
    fake_path = Path('/fake/fake.avi')
    mio.export_video([test_img, test_img], fake_path, extension='avi')
    assert pipe.return_value.stdin.write.call_count == 2
    assert 'gray8' in pipe.call_args[0][0]


@patch('subprocess.Popen')
@patch('menpo.io.output.base.Path.exists')
def test_export_video_avi_colour(exists, pipe):
    exists.return_value = False
    fake_path = Path('/fake/fake.avi')
    mio.export_video([colour_test_img, colour_test_img], fake_path,
                     extension='avi')
    assert pipe.return_value.stdin.write.call_count == 2
    assert 'rgb24' in pipe.call_args[0][0]


@patch('subprocess.Popen')
@patch('menpo.io.output.base.Path.exists')
def test_export_video_avi_gray_first_mixed(exists, pipe):
    exists.return_value = False
    fake_path = Path('/fake/fake.avi')
    with warnings.catch_warnings(record=True) as w:
        warnings.simplefilter("always")
        mio.export_video([test_img, colour_test_img], fake_path,
                         extension='avi')
        assert len(w) == 1
    assert pipe.return_value.stdin.write.call_count == 2
    assert 'gray8' in pipe.call_args[0][0]


@patch('subprocess.Popen')
@patch('menpo.io.output.base.Path.exists')
def test_export_video_avi_colour_first_mixed(exists, pipe):
    exists.return_value = False
    fake_path = Path('/fake/fake.avi')
    mio.export_video([colour_test_img, test_img], fake_path,
                     extension='avi')
    assert pipe.return_value.stdin.write.call_count == 2
    recon_0 = pipe.return_value.stdin.write.mock_calls[0][1][0]
    assert np.fromstring(recon_0, dtype=np.uint8).size == 30000
    # Ensure that the second frame is converted to gray
    recon_1 = pipe.return_value.stdin.write.mock_calls[1][1][0]
    assert np.fromstring(recon_1, dtype=np.uint8).size == 30000
    assert 'rgb24' in pipe.call_args[0][0]


@patch('subprocess.Popen')
@patch('menpo.io.output.base.Path.exists')
def test_export_video_avi_shape_mismatch(exists, pipe):
    exists.return_value = False
    fake_path = Path('/fake/fake.avi')
    with warnings.catch_warnings(record=True) as w:
        warnings.simplefilter("always")
        mio.export_video([test_img.resize([150, 100]), test_img], fake_path,
                         extension='avi')
        assert len(w) == 1
    assert 'gray8' in pipe.call_args[0][0]


@patch('subprocess.Popen')
@patch('menpo.io.output.base.Path.exists')
def test_export_video_gif(exists, pipe):
    exists.return_value = False
    fake_path = Path('/fake/fake.gif')
    mio.export_video([test_img, test_img], fake_path, extension='gif')
    assert pipe.return_value.stdin.write.call_count == 2


@patch('subprocess.Popen')
@patch('menpo.io.output.base.Path.exists')
def test_export_video_avi_kwargs(exists, pipe):
    exists.return_value = False
    fake_path = Path('/fake/fake.avi')
    mio.export_video([test_img, test_img], fake_path, extension='avi', **{'crf' : '0'})
    assert pipe.return_value.stdin.write.call_count == 2
    assert '-crf' in pipe.call_args[0][0]


@patch('menpo.io.output.pickle.pickle.dump')
@patch('menpo.io.output.base.Path.exists')
@patch('{}.open'.format(__name__), create=True)
def test_export_pickle(mock_open, exists, pickle_dump):
    exists.return_value = False
    fake_path = '/fake/fake.pkl'
    with open(fake_path) as f:
        type(f).name = PropertyMock(return_value=fake_path)
        mio.export_pickle(test_lg, f)
    assert pickle_dump.call_count == 1


@patch('menpo.io.output.pickle.pickle.dump')
@patch('menpo.io.output.base.Path.exists')
@patch('{}.open'.format(builtins_str))
def test_export_pickle_with_path_uses_open(mock_open, exists, pickle_dump):
    exists.return_value = False
    fake_path = str(_norm_path('fake.pkl.gz'))
    mock_open_enter = MagicMock()
    # Make sure the name attribute returns the path
    mock_open_enter.__enter__.return_value.configure_mock(name=fake_path)
    mock_open.return_value = mock_open_enter
    mio.export_pickle(test_lg, fake_path)
    assert pickle_dump.call_count == 1
    mock_open.assert_called_with(fake_path, 'wb')


@patch('menpo.io.output.pickle.pickle.dump')
@patch('menpo.io.output.base.Path.exists')
@patch('{}.open'.format(builtins_str))
def test_export_pickle_with_path_expands_vars(mock_open, exists, pickle_dump):
    exists.return_value = False
    fake_path = '~/fake/fake.pkl.gz'
    mock_open_enter = MagicMock()
    # Make sure the name attribute returns the path
    mock_open_enter.__enter__.return_value.configure_mock(name=fake_path)
    mock_open.return_value = mock_open_enter
    mio.export_pickle(test_lg, fake_path)
    assert pickle_dump.call_count == 1
    expected_path = os.path.join(os.path.expanduser('~'), 'fake', 'fake.pkl.gz')
    mock_open.assert_called_with(expected_path, 'wb')


def test_pickle_paths_as_pure_switches_reduce_method_on_path():
    prev_reduce = Path.__reduce__
    with pickle_paths_as_pure():
        assert prev_reduce != Path.__reduce__
    assert prev_reduce == Path.__reduce__


def test_pickle_paths_as_pure_switches_reduce_method_on_posix_path():
    prev_reduce = PosixPath.__reduce__
    with pickle_paths_as_pure():
        assert prev_reduce != PosixPath.__reduce__
    assert prev_reduce == PosixPath.__reduce__


def test_pickle_paths_as_pure_switches_reduce_method_on_windows_path():
    prev_reduce = WindowsPath.__reduce__
    with pickle_paths_as_pure():
        assert prev_reduce != WindowsPath.__reduce__
    assert prev_reduce == WindowsPath.__reduce__


def test_pickle_paths_as_pure_cleans_up_on_exception():
    prev_reduce = Path.__reduce__
    try:
        with pickle_paths_as_pure():
            raise ValueError()
    except ValueError:
        assert prev_reduce == Path.__reduce__  # ensure we clean up<|MERGE_RESOLUTION|>--- conflicted
+++ resolved
@@ -217,18 +217,10 @@
 
     # This is a bit ugly, but we parse the write calls to check that json
     # wrote null values
-<<<<<<< HEAD
-    assert len(mock_writer.method_calls) == 842
-    first_null = mock_open.mock_calls[495][1][0][1:].strip()
-    second_null = mock_open.mock_calls[496][1][0][1:].strip()
-    assert first_null == 'null'
-    assert second_null == 'null'
-=======
     first_null = mock_open.mock_calls[97][1][0][1:].strip()
     second_null = mock_open.mock_calls[98][1][0][1:].strip()
     assert first_null == b'null'
     assert second_null == b'null'
->>>>>>> ebc10029
 
 
 @patch('menpo.io.output.landmark.np.savetxt')
