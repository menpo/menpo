import warnings
from functools import partial
import os
from pathlib import Path
import random

from menpo.base import menpo_src_dir_path, LazyList, partial_doc
from menpo.compatibility import basestring
from menpo.visualize import print_progress

<<<<<<< HEAD
from warnings import warn
from menpo.base import MenpoDeprecationWarning


# TODO: Remove once deprecated
def _parse_deprecated_normalise(normalise, normalize):
    if normalise is not None and normalize is not None:
        raise ValueError('normalise is now deprecated, do not set both '
                         'normalize and normalise.')
    elif normalise is not None:
        warn('normalise is no longer supported and will be removed in a '
             'future version of Menpo. Use normalize instead.',
             MenpoDeprecationWarning)
        normalize = normalise
    elif normalize is None:
        normalize = True
    return normalize
=======
from ..utils import (_norm_path, _possible_extensions_from_filepath,
                     _normalize_extension)
from .extensions import (image_landmark_types, image_types, pickle_types,
                         ffmpeg_video_types)
>>>>>>> f0cb170c


def _data_dir_path(base_path):
    r"""A path to the built in ./data folder on this machine.

    Returns
    -------
    path : ``pathlib.Path``
        The path to the local ./data folder
    """
    return base_path() / 'data'


def _data_path_to(data_dir_path, builtin_assets, asset_filename):
    r"""
    The path to a builtin asset in the ./data folder on this machine.

    Parameters
    ----------
    asset_filename : `str`
        The filename (with extension) of a file builtin to Menpo. The full
        set of allowed names is given by :func:`ls_builtin_assets()`

    Returns
    -------
    data_path : `pathlib.Path`
        The path to a given asset in the ./data folder

    Raises
    ------
    ValueError
        If the asset_filename doesn't exist in the `data` folder.
    """
    asset_path = data_dir_path() / asset_filename
    if not asset_path.is_file():
        raise ValueError("{} is not a builtin asset: {}".format(
            asset_filename, builtin_assets()))
    return asset_path


def _import_builtin_asset(data_path_to, object_types, landmark_types,
                          asset_name, **kwargs):
    r"""Single builtin asset (landmark or image) importer.

    Imports the relevant builtin asset from the ``./data`` directory that
    ships with the project.

    Parameters
    ----------
    asset_name : `str`
        The filename of a builtin asset (see :map:`ls_builtin_assets`
        for allowed values)

    Returns
    -------
    asset :
        An instantiated :map:`Image` or :map:`LandmarkGroup` asset.
    """
    asset_path = data_path_to(asset_name)
    # Import could be either an image or a set of landmarks, so we try
    # importing them both separately.
    try:
        return _import(asset_path, object_types,
                       landmark_ext_map=landmark_types,
                       landmark_attach_func=_import_object_attach_landmarks,
                       importer_kwargs=kwargs)
    except ValueError:
        return _import(asset_path, landmark_types,
                       importer_kwargs=kwargs)


def _ls_builtin_assets(data_dir_path):
    r"""List all the builtin asset examples provided.

    Returns
    -------
    file_paths : list of `str`
        Filenames of all assets in the data directory shipped with the
        project.
    """
    return [p.name for p in data_dir_path().glob('*') if not p.is_dir()]


def _register_importer(ext_map, extension, callable):
    r"""
    Register a new importer for the given extension.

    Parameters
    ----------
    ext_map : `{'str' -> 'callable'}` dict
        Extensions map to callable.
    extension : `str`
        File extension to support. May be multi-part e.g. '.tar.gz'
    callable : `callable`
        The callable to invoke if a file with the provided extension is
        discovered during importing. Should take a single argument (the
        filepath) and any number of kwargs.
    """
    if not isinstance(extension, basestring):
        raise ValueError('Only string type keys are supported.')
    if extension in ext_map:
        warnings.warn("Replacing an existing importer for the '{}' "
                      "extension.".format(extension))
    ext_map[_normalize_extension(extension)] = callable


register_image_importer = partial_doc(_register_importer, image_types)

register_video_importer = partial_doc(_register_importer, ffmpeg_video_types)

register_landmark_importer = partial_doc(_register_importer,
                                         image_landmark_types)

register_pickle_importer = partial_doc(_register_importer, pickle_types)


menpo_data_dir_path = partial_doc(_data_dir_path, menpo_src_dir_path)

menpo_ls_builtin_assets = partial_doc(_ls_builtin_assets, menpo_data_dir_path)

menpo_data_path_to = partial_doc(_data_path_to, menpo_data_dir_path,
                                 menpo_ls_builtin_assets)

_menpo_import_builtin_asset = partial_doc(_import_builtin_asset,
                                          menpo_data_path_to,
                                          image_types, image_landmark_types)


def image_paths(pattern):
    r"""
    Return image filepaths that Menpo can import that match the glob pattern.
    """
    return glob_with_suffix(pattern, image_types)


def video_paths(pattern):
    r"""
    Return video filepaths that Menpo can import that match the glob pattern.
    """
    return glob_with_suffix(pattern, ffmpeg_video_types)


def landmark_file_paths(pattern):
    r"""
    Return landmark file filepaths that Menpo can import that match the glob
    pattern.
    """
    return glob_with_suffix(pattern, image_landmark_types)


def pickle_paths(pattern):
    r"""
    Return pickle filepaths that Menpo can import that match the glob
    pattern.
    """
    return glob_with_suffix(pattern, pickle_types)


def same_name(path, paths_callable=landmark_file_paths):
    r"""
    Default image landmark resolver. Returns all landmarks found to have
    the same stem as the asset.
    """
    # pattern finding all landmarks with the same stem
    pattern = path.with_suffix('.*')
    # find all the assets we can with this name. Key is extension.
    return {p.suffix[1:].upper(): p for p in paths_callable(pattern)}


def same_name_video(path, frame_number,
                    paths_callable=landmark_file_paths):
    r"""
    Default video landmark resolver. Returns all landmarks found to have
    the same stem as the asset.
    """
    # pattern finding all landmarks with the same stem
    pattern = path.with_name('{}_{}.*'.format(path.stem, frame_number))
    # find all the assets we can with this name. Key is extension
    return {p.suffix[1:].upper(): p for p in paths_callable(pattern)}


def import_image(filepath, landmark_resolver=same_name, normalize=None,
                 normalise=None):
    r"""Single image (and associated landmarks) importer.

    If an image file is found at `filepath`, returns an :map:`Image` or
    subclass representing it. By default, landmark files sharing the same
    filename stem will be imported and attached with a group name based on the
    extension of the landmark file, although this behavior can be customised
    (see `landmark_resolver`). If the image defines a mask, this mask will be
    imported.

    Parameters
    ----------
    filepath : `pathlib.Path` or `str`
        A relative or absolute filepath to an image file.
    landmark_resolver : `function`, optional
        This function will be used to find landmarks for the
        image. The function should take one argument (the path to the image) and
        return a dictionary of the form ``{'group_name': 'landmark_filepath'}``
        Default finds landmarks with the same name as the image file.
    normalize : `bool`, optional
        If ``True``, normalize the image pixels between 0 and 1 and convert
        to floating point. If false, the native datatype of the image will be
        maintained (commonly `uint8`). Note that in general Menpo assumes
        :map:`Image` instances contain floating point data - if you disable
        this flag you will have to manually convert the images you import to
        floating point before doing most Menpo operations. This however can be
        useful to save on memory usage if you only wish to view or crop images.
    normalise: `bool`, optional
        Deprecated version of normalize. Please use the normalize arg.

    Returns
    -------
    images : :map:`Image` or list of
        An instantiated :map:`Image` or subclass thereof or a list of images.
    """
    normalize = _parse_deprecated_normalise(normalise, normalize)
    kwargs = {'normalize': normalize}
    return _import(filepath, image_types,
                   landmark_ext_map=image_landmark_types,
                   landmark_resolver=landmark_resolver,
                   landmark_attach_func=_import_object_attach_landmarks,
                   importer_kwargs=kwargs)


def import_video(filepath, landmark_resolver=same_name_video, normalize=None,
                 normalise=None, importer_method='ffmpeg'):
    r"""Single video (and associated landmarks) importer.

    If a video file is found at `filepath`, returns an :map:`LazyList` wrapping
    all the frames of the video. By default, landmark files sharing the same
    filename stem will be imported and attached with a group name based on the
    extension of the landmark file appended with the frame number, although this
    behavior can be customised (see `landmark_resolver`).

    .. warning::

        This method currently uses imageio to perform the importing in
        conjunction with the ffmpeg plugin. As of this release, and the release
        of imageio at the time of writing (1.5.0), the per-frame computation
        is not very accurate. This may cause errors when importing frames
        that do not actually map to valid timestamps within the image.
        Therefore, use this method at your own risk.

    Parameters
    ----------
    filepath : `pathlib.Path` or `str`
        A relative or absolute filepath to a video file.
    landmark_resolver : `function`, optional
        This function will be used to find landmarks for the
        video. The function should take two arguments (the path to the video and
        the frame number) and return a dictionary of the form ``{'group_name':
        'landmark_filepath'}`` Default finds landmarks with the same name as the
        video file, appended with '_{frame_number}'.
    normalize : `bool`, optional
        If ``True``, normalize the frame pixels between 0 and 1 and convert
        to floating point. If ``False``, the native datatype of the image will
        be maintained (commonly `uint8`). Note that in general Menpo assumes
        :map:`Image` instances contain floating point data - if you disable this
        flag you will have to manually convert the farmes you import to floating
        point before doing most Menpo operations. This however can be useful to
        save on memory usage if you only wish to view or crop the frames.
    normalise : `bool`, optional
        Deprecated version of normalize. Please use the normalize arg.
    importer_method : {'ffmpeg'}, optional
        A string representing the type of importer to use, by default ffmpeg
        is used.

    Returns
    -------
    frames : :map:`LazyList`
        An lazy list of :map:`Image` or subclass thereof which wraps the frames
        of the video. This list can be treated as a normal list, but the frame
        is only read when the video is indexed or iterated.

    Examples
    --------
    >>> video = menpo.io.import_video('video.avi')
    >>> # Lazily load the 100th frame without reading the entire video
    >>> frame100 = video[100]
    """
    normalize = _parse_deprecated_normalise(normalise, normalize)

    kwargs = {'normalize': normalize}

    video_importer_methods = {'ffmpeg': ffmpeg_video_types}
    if importer_method not in video_importer_methods:
        raise ValueError('Unsupported importer method requested. Valid values '
                         'are: {}'.format(video_importer_methods.keys()))

    return _import(filepath, video_importer_methods[importer_method],
                   landmark_ext_map=image_landmark_types,
                   landmark_resolver=landmark_resolver,
                   landmark_attach_func=_import_lazylist_attach_landmarks,
                   importer_kwargs=kwargs)


def import_landmark_file(filepath, asset=None):
    r"""Single landmark group importer.

    If a landmark file is found at ``filepath``, returns a
    :map:`LandmarkGroup` representing it.

    Parameters
    ----------
    filepath : `pathlib.Path` or `str`
        A relative or absolute filepath to an landmark file.

    Returns
    -------
    landmark_group : :map:`LandmarkGroup`
        The :map:`LandmarkGroup` that the file format represents.
    """
    return _import(filepath, image_landmark_types, asset=asset)


def import_pickle(filepath):
    r"""Import a pickle file of arbitrary Python objects.

    Menpo unambiguously uses ``.pkl`` as it's choice of extension for Pickle
    files. Menpo also supports automatic importing and exporting of gzip
    compressed pickle files - just choose a ``filepath`` ending ``pkl.gz`` and
    gzip compression will automatically be applied. Compression can massively
    reduce the filesize of a pickle file at the cost of longer import and
    export times.

    Parameters
    ----------
    filepath : `pathlib.Path` or `str`
        A relative or absolute filepath to a ``.pkl`` or ``.pkl.gz`` file.

    Returns
    -------
    object : `object`
        Whatever Python objects are present in the Pickle file
    """
    return _import(filepath, pickle_types)


def import_images(pattern, max_images=None, shuffle=False,
                  landmark_resolver=same_name, normalize=None,
                  normalise=None, as_generator=False, verbose=False):
    r"""Multiple image (and associated landmarks) importer.

    For each image found creates an importer than returns a :map:`Image` or
    subclass representing it. By default, landmark files sharing the same
    filename stem will be imported and attached with a group name based on the
    extension of the landmark file, although this behavior can be customised
    (see `landmark_resolver`). If the image defines a mask, this mask will be
    imported.

    Note that this is a function returns a :map:`LazyList`. Therefore, the
    function will return immediately and indexing into the returned list
    will load an image at run time. If all images should be loaded, then simply
    wrap the returned :map:`LazyList` in a Python `list`.

    Parameters
    ----------
    pattern : `str`
        A glob path pattern to search for images. Every image found to match
        the glob will be imported one by one. See :map:`image_paths` for more
        details of what images will be found.
    max_images : positive `int`, optional
        If not ``None``, only import the first ``max_images`` found. Else,
        import all.
    shuffle : `bool`, optional
        If ``True``, the order of the returned images will be randomised. If
        ``False``, the order of the returned images will be alphanumerically
        ordered.
    landmark_resolver : `function`, optional
        This function will be used to find landmarks for the
        image. The function should take one argument (the image itself) and
        return a dictionary of the form ``{'group_name': 'landmark_filepath'}``
        Default finds landmarks with the same name as the image file.
    normalize : `bool`, optional
        If ``True``, normalize the image pixels between 0 and 1 and convert
        to floating point. If false, the native datatype of the image will be
        maintained (commonly `uint8`). Note that in general Menpo assumes
        :map:`Image` instances contain floating point data - if you disable
        this flag you will have to manually convert the images you import to
        floating point before doing most Menpo operations. This however can be
        useful to save on memory usage if you only wish to view or crop images.
    normalise : `bool`, optional
        Deprecated version of normalize. Please use the normalize arg.
    as_generator : `bool`, optional
        If ``True``, the function returns a generator and assets will be yielded
        one after another when the generator is iterated over.
    verbose : `bool`, optional
        If ``True`` progress of the importing will be dynamically reported with
        a progress bar.

    Returns
    -------
    lazy_list : :map:`LazyList` or generator of :map:`Image`
        A :map:`LazyList` or generator yielding :map:`Image` instances found
        to match the glob pattern provided.

    Raises
    ------
    ValueError
        If no images are found at the provided glob.

    Examples
    --------
    Import images at 20% scale from a huge collection:

    >>> rescale_20p = lambda x: x.rescale(0.2)
    >>> images =  menpo.io.import_images('./massive_image_db/*')  # Returns immediately
    >>> images = images.map(rescale_20p)  # Returns immediately
    >>> images[0]  # Get the first image, resize, lazily loaded
    """
    normalize = _parse_deprecated_normalise(normalise, normalize)

    kwargs = {'normalize': normalize}
    return _import_glob_lazy_list(
        pattern, image_types,
        max_assets=max_images, shuffle=shuffle,
        landmark_resolver=landmark_resolver,
        landmark_ext_map=image_landmark_types,
        landmark_attach_func=_import_object_attach_landmarks,
        as_generator=as_generator,
        verbose=verbose,
        importer_kwargs=kwargs
    )


def import_videos(pattern, max_videos=None, shuffle=False,
                  landmark_resolver=same_name_video, normalize=None,
                  normalise=None, importer_method='ffmpeg',
                  as_generator=False, verbose=False):
    r"""Multiple video (and associated landmarks) importer.

    For each video found yields a :map:`LazyList`. By default, landmark files
    sharing the same filename stem will be imported and attached with a group
    name based on the extension of the landmark file appended with the frame
    number, although this behavior can be customised (see `landmark_resolver`).

    Note that this is a function returns a :map:`LazyList`. Therefore, the
    function will return immediately and indexing into the returned list
    will load an image at run time. If all images should be loaded, then simply
    wrap the returned :map:`LazyList` in a Python `list`.

    .. warning::

        This method currently uses imageio to perform the importing in
        conjunction with the ffmpeg plugin. As of this release, and the release
        of imageio at the time of writing (1.5.0), the per-frame computation
        is not very accurate. This may cause errors when importing frames
        that do not actually map to valid timestamps within the image.
        Therefore, use this method at your own risk.

    Parameters
    ----------
    pattern : `str`
        A glob path pattern to search for videos. Every video found to match
        the glob will be imported one by one. See :map:`video_paths` for more
        details of what videos will be found.
    max_videos : positive `int`, optional
        If not ``None``, only import the first ``max_videos`` found. Else,
        import all.
    shuffle : `bool`, optional
        If ``True``, the order of the returned videos will be randomised. If
        ``False``, the order of the returned videos will be alphanumerically
        ordered.
    landmark_resolver : `function`, optional
        This function will be used to find landmarks for the
        video. The function should take two arguments (the path to the video and
        the frame number) and return a dictionary of the form ``{'group_name':
        'landmark_filepath'}`` Default finds landmarks with the same name as the
        video file, appended with '_{frame_number}'.
    normalize : `bool`, optional
        If ``True``, normalize the frame pixels between 0 and 1 and convert
        to floating point. If ``False``, the native datatype of the image will
        be maintained (commonly `uint8`). Note that in general Menpo assumes
        :map:`Image` instances contain floating point data - if you disable this
        flag you will have to manually convert the frames you import to floating
        point before doing most Menpo operations. This however can be useful to
        save on memory usage if you only wish to view or crop the frames.
    normalise : `bool`, optional
        Deprecated version of normalize. Please use the normalize arg.
    importer_method : {'ffmpeg'}, optional
        A string representing the type of importer to use, by default ffmpeg
        is used.
    as_generator : `bool`, optional
        If ``True``, the function returns a generator and assets will be yielded
        one after another when the generator is iterated over.
    verbose : `bool`, optional
        If ``True`` progress of the importing will be dynamically reported with
        a progress bar.

    Returns
    -------
    lazy_list : :map:`LazyList` or generator of :map:`LazyList`
        A :map:`LazyList` or generator yielding :map:`LazyList` instances that
        wrap the video object.

    Raises
    ------
    ValueError
        If no videos are found at the provided glob.

    Examples
    --------
    Import videos at and rescale every frame of each video:

    >>> videos = []
    >>> for video in menpo.io.import_videos('./set_of_videos/*'):
    >>>    frames = []
    >>>    for frame in video:
    >>>        # rescale to a sensible size as we go
    >>>        frames.append(frame.rescale(0.2))
    >>>    videos.append(frames)
    """
    normalize = _parse_deprecated_normalise(normalise, normalize)

    kwargs = {'normalize': normalize}
    video_importer_methods = {'ffmpeg': ffmpeg_video_types}
    if importer_method not in video_importer_methods:
        raise ValueError('Unsupported importer method requested. Valid values '
                         'are: {}'.format(video_importer_methods.keys()))

    return _import_glob_lazy_list(
        pattern, video_importer_methods[importer_method],
        max_assets=max_videos, shuffle=shuffle,
        landmark_resolver=landmark_resolver,
        landmark_ext_map=image_landmark_types,
        landmark_attach_func=_import_lazylist_attach_landmarks,
        as_generator=as_generator,
        verbose=verbose,
        importer_kwargs=kwargs
    )


def import_landmark_files(pattern, max_landmarks=None, shuffle=False,
                          as_generator=False, verbose=False):
    r"""Import Multiple landmark files.

    For each landmark file found returns an importer than
    returns a :map:`LandmarkGroup`.

    Note that this is a function returns a :map:`LazyList`. Therefore, the
    function will return immediately and indexing into the returned list
    will load the landmarks at run time. If all landmarks should be loaded, then
    simply wrap the returned :map:`LazyList` in a Python `list`.

    Parameters
    ----------
    pattern : `str`
        A glob path pattern to search for landmark files. Every
        landmark file found to match the glob will be imported one by one.
        See :map:`landmark_file_paths` for more details of what landmark files
        will be found.
    max_landmarks : positive `int`, optional
        If not ``None``, only import the first ``max_landmark_files`` found.
        Else, import all.
    shuffle : `bool`, optional
        If ``True``, the order of the returned landmark files will be
        randomised. If ``False``, the order of the returned landmark files will
        be  alphanumerically  ordered.
    as_generator : `bool`, optional
        If ``True``, the function returns a generator and assets will be yielded
        one after another when the generator is iterated over.
    verbose : `bool`, optional
        If ``True`` progress of the importing will be dynamically reported.

    Returns
    -------
    lazy_list : :map:`LazyList` or generator of :map:`LandmarkGroup`
        A :map:`LazyList` or generator yielding :map:`LandmarkGroup` instances
        found to match the glob pattern provided.

    Raises
    ------
    ValueError
        If no landmarks are found at the provided glob.
    """
    return _import_glob_lazy_list(pattern, image_landmark_types,
                                  max_assets=max_landmarks, shuffle=shuffle,
                                  as_generator=as_generator, verbose=verbose)


def import_pickles(pattern, max_pickles=None, shuffle=False, as_generator=False,
                   verbose=False):
    r"""Import multiple pickle files.

    Menpo unambiguously uses ``.pkl`` as it's choice of extension for pickle
    files. Menpo also supports automatic importing of gzip compressed pickle
    files - matching files with extension ``pkl.gz`` will be automatically
    un-gzipped and imported.

    Note that this is a function returns a :map:`LazyList`. Therefore, the
    function will return immediately and indexing into the returned list
    will load the landmarks at run time. If all pickles should be loaded, then
    simply wrap the returned :map:`LazyList` in a Python `list`.

    Parameters
    ----------
    pattern : `str`
        The glob path pattern to search for pickles. Every pickle file found
        to match the glob will be imported one by one.
    max_pickles : positive `int`, optional
        If not ``None``, only import the first ``max_pickles`` found.
        Else, import all.
    shuffle : `bool`, optional
        If ``True``, the order of the returned pickles will be randomised. If
        ``False``, the order of the returned pickles will be alphanumerically
        ordered.
    as_generator : `bool`, optional
        If ``True``, the function returns a generator and assets will be yielded
        one after another when the generator is iterated over.
    verbose : `bool`, optional
        If ``True`` progress of the importing will be dynamically reported.

    Returns
    -------
    lazy_list : :map:`LazyList` or generator of Python objects
        A :map:`LazyList` or generator yielding Python objects inside the
        pickle files found to match the glob pattern provided.

    Raises
    ------
    ValueError
        If no pickles are found at the provided glob.
    """
    return _import_glob_lazy_list(pattern, pickle_types,
                                  max_assets=max_pickles, shuffle=shuffle,
                                  as_generator=as_generator, verbose=verbose)


<<<<<<< HEAD
def _import_builtin_asset(asset_name, **kwargs):
    r"""Single builtin asset (landmark or image) importer.

    Imports the relevant builtin asset from the ``./data`` directory that
    ships with Menpo.

    Parameters
    ----------
    asset_name : `str`
        The filename of a builtin asset (see :map:`ls_builtin_assets`
        for allowed values)

    Returns
    -------
    asset :
        An instantiated :map:`Image` or :map:`LandmarkGroup` asset.
    """
    if kwargs != {}:
        normalize = _parse_deprecated_normalise(kwargs.get('normalise'),
                                                kwargs.get('normalize'))
        kwargs['normalize'] = normalize
        if 'normalise' in kwargs:
            del kwargs['normalise']

    asset_path = data_path_to(asset_name)
    # Import could be either an image or a set of landmarks, so we try
    # importing them both separately.
    try:
        return _import(asset_path, image_types,
                       landmark_ext_map=image_landmark_types,
                       landmark_attach_func=_import_object_attach_landmarks,
                       importer_kwargs=kwargs)
    except ValueError:
        return _import(asset_path, image_landmark_types,
                       importer_kwargs=kwargs)


def ls_builtin_assets():
    r"""List all the builtin asset examples provided in Menpo.

    Returns
    -------
    list of strings
        Filenames of all assets in the data directory shipped with Menpo
    """
    return [p.name for p in data_dir_path().glob('*') if not p.is_dir()]


def import_builtin(x):

    def execute(**kwargs):
        return _import_builtin_asset(x, **kwargs)

    return execute


class BuiltinAssets(object):

    def __call__(self, asset_name, **kwargs):
        return _import_builtin_asset(asset_name, **kwargs)

import_builtin_asset = BuiltinAssets()

for asset in ls_builtin_assets():
    setattr(import_builtin_asset, asset.replace('.', '_'),
            import_builtin(asset))


def image_paths(pattern):
    r"""
    Return image filepaths that Menpo can import that match the glob pattern.
    """
    return glob_with_suffix(pattern, image_types)


def video_paths(pattern):
    r"""
    Return video filepaths that Menpo can import that match the glob pattern.
    """
    return glob_with_suffix(pattern, ffmpeg_video_types)


def landmark_file_paths(pattern):
    r"""
    Return landmark file filepaths that Menpo can import that match the glob
    pattern.
    """
    return glob_with_suffix(pattern, image_landmark_types)


def pickle_paths(pattern):
    r"""
    Return pickle filepaths that Menpo can import that match the glob
    pattern.
    """
    return glob_with_suffix(pattern, pickle_types)


=======
>>>>>>> f0cb170c
def _import_glob_lazy_list(pattern, extension_map, max_assets=None,
                           landmark_resolver=same_name, shuffle=False,
                           as_generator=False, landmark_ext_map=None,
                           landmark_attach_func=None, importer_kwargs=None,
                           verbose=False):
    filepaths = list(glob_with_suffix(pattern, extension_map,
                                      sort=(not shuffle)))
    if shuffle:
        random.shuffle(filepaths)
    if (max_assets is not None) and max_assets <= 0:
        raise ValueError('Max elements should be positive'
                         ' ({} provided)'.format(max_assets))
    elif max_assets:
        filepaths = filepaths[:max_assets]

    n_files = len(filepaths)
    if n_files == 0:
        raise ValueError('The glob {} yields no assets'.format(pattern))

    lazy_list = LazyList([partial(_import, f, extension_map,
                                  landmark_resolver=landmark_resolver,
                                  landmark_ext_map=landmark_ext_map,
                                  landmark_attach_func=landmark_attach_func,
                                  importer_kwargs=importer_kwargs)
                          for f in filepaths])

    if verbose and as_generator:
        # wrap the generator with the progress reporter
        lazy_list = print_progress(lazy_list, prefix='Importing assets',
                                   n_items=n_files)
    elif verbose:
        print('Found {} assets, index the returned LazyList to import.'.format(
            n_files))

    if as_generator:
        return (a for a in lazy_list)
    else:
        return lazy_list


def _import_object_attach_landmarks(built_objects, landmark_resolver,
                                    landmark_ext_map=None):
    # handle landmarks
    if landmark_ext_map is not None:
        for x in built_objects:
            lm_paths = landmark_resolver(x.path)  # use the users fcn to find
            # paths
            if lm_paths is None:
                continue
            for group_name, lm_path in lm_paths.items():
                lms = _import(lm_path, landmark_ext_map, asset=x)
                if x.n_dims == lms.n_dims:
                    x.landmarks[group_name] = lms


def _import_lazylist_attach_landmarks(built_objects, landmark_resolver,
                                      landmark_ext_map=None):
    # handle landmarks
    if landmark_ext_map is not None:
        for k in range(len(built_objects)):
            x = built_objects[k]
            # Use the users function to find landmarks
            lm_paths = partial(landmark_resolver, x.path)

            # Do a little trick where we compose the landmark resolution onto
            # the lazy list indexing - after the item has been indexed.
            def wrap_landmarks(f, index):
                obj = f()
                for group_name, lm_path in lm_paths(index).items():
                    lms = _import(lm_path, landmark_ext_map, asset=obj)
                    if obj.n_dims == lms.n_dims:
                        obj.landmarks[group_name] = lms
                return obj

            new_ll = LazyList([partial(wrap_landmarks, c, i)
                               for i, c in enumerate(x._callables)])
            built_objects[k] = new_ll


def _import(filepath, extensions_map, landmark_resolver=same_name,
            landmark_ext_map=None, landmark_attach_func=None,
            asset=None, importer_kwargs=None):
    r"""
    Finds an importer for the filepath passed in and then calls it with the
    filepath and optionally an asset, returning either a list of assets or a
    single asset, depending on the file type.

    The type of assets returned are specified by the `extensions_map`.

    Parameters
    ----------
    filepath : `Path` or `str`
        The filepath to import.
    extensions_map : `dict` (String, :class:`menpo.io.base.Importer`)
        A map from extensions to importers. The importers are expected to be
        non-instantiated classes. The extensions are expected to
        contain the leading period eg. `.obj`.
    landmark_ext_map : `dict` (str, :map:`Importer`), optional
        If not None an attempt will be made to import annotations with
        extensions defined in this mapping. If None, no attempt will be
        made to import annotations.
    landmark_resolver : `callable`, optional
        If not None, this function will be used to find landmarks for each
        asset. The function should take one argument (the asset itself) and
        return a dictionary of the form {'group_name': 'landmark_filepath'}
    asset : `object`, optional
        Passed through to the importer callable.
    importer_kwargs : `dict`, optional
        kwargs that will be supplied to the importer if not None

    Returns
    -------
    assets : asset or list of assets
        The loaded asset or list of assets.
    """
    path = _norm_path(filepath)
    if not path.is_file():
        raise ValueError("{} is not a file".format(path))

    # below could raise ValueError as well...
    importer_callable = importer_for_filepath(path, extensions_map)
    if importer_kwargs is None:
        importer_kwargs = {}
    built_objects = importer_callable(path, asset=asset, **importer_kwargs)

    # landmarks are iterable so check for list precisely
    if not isinstance(built_objects, list):
        built_objects = [built_objects]

    # attach path if there is no x.path already.
    for x in built_objects:
        if not hasattr(x, 'path'):
            try:
                x.path = path
            except AttributeError:
                pass  # that's fine! Probably a dict/list from PickleImporter.

    if landmark_attach_func is not None:
        landmark_attach_func(built_objects, landmark_resolver,
                             landmark_ext_map=landmark_ext_map)

    if len(built_objects) == 1:
        built_objects = built_objects[0]

    return built_objects


def _pathlib_glob_for_pattern(pattern, sort=True):
    r"""Generator for glob matching a string path pattern

    Splits the provided ``pattern`` into a root path for pathlib and a
    subsequent glob pattern to be applied.

    Parameters
    ----------
    pattern : `str`
        Path including glob patterns. If no glob patterns are present and the
        pattern is a dir, a '**/*' pattern will be automatically added.
    sort : `bool`, optional
        If True, the returned paths will be sorted. If False, no guarantees are
        made about the ordering of the results.

    Yields
    ------
    Path : A path to a file matching the provided pattern.

    Raises
    ------
    ValueError
        If the pattern doesn't contain a '*' wildcard and is not a directory
    """
    pattern = _norm_path(pattern)
    pattern_str = str(pattern)
    gsplit = pattern_str.split('*', 1)
    if len(gsplit) == 1:
        # no glob provided. Is the provided pattern a dir?
        if Path(pattern).is_dir():
            preglob = pattern_str
            pattern = '*'
        else:
            raise ValueError('{} is an invalid glob and '
                             'not a dir'.format(pattern))
    else:
        preglob = gsplit[0]
        pattern = '*' + gsplit[1]
    if not os.path.isdir(preglob):
        # the glob pattern is in the middle of a path segment. pair back
        # to the nearest dir and add the reminder to the pattern
        preglob, pattern_prefix = os.path.split(preglob)
        pattern = pattern_prefix + pattern
    p = Path(preglob)
    paths = p.glob(str(pattern))
    if sort:
        paths = sorted(paths)
    return paths


def glob_with_suffix(pattern, extensions_map, sort=True):
    r"""
    Filters the results from the glob pattern passed in to only those files
    that have an importer given in `extensions_map`.

    Parameters
    ----------
    pattern : string
        A UNIX style glob pattern to match against.
    extensions_map : dictionary (String, :class:`menpo.io.base.Importer`)
        A map from extensions to importers. The importers are expected to be
        non-instantiated classes. The extensions are expected to
        contain the leading period eg. `.obj`.
    sort : `bool`, optional
        If True, the returned paths will be sorted. If False, no guarantees are
        made about the ordering of the results.

    Yields
    ------
    filepaths : list of string
        The list of filepaths that have valid extensions.
    """
    for path in _pathlib_glob_for_pattern(pattern, sort=sort):
        possible_exts = _possible_extensions_from_filepath(path)
        if any([ext in extensions_map for ext in possible_exts]):
            yield path


def importer_for_filepath(filepath, extensions_map):
    r"""
    Given a filepath, return the appropriate importer as mapped by the
    extension map.

    Parameters
    ----------
    filepath : `pathlib.Path`
        The filepath to get importers for.
    extensions_map : dictionary (String, :class:`menpo.io.base.Importer`)
        A map from extensions to importers. The importers are expected to be
        a subclass of :class:`Importer`. The extensions are expected to
        contain the leading period eg. `.obj`.

    Returns
    --------
    importer: :class:`menpo.io.base.Importer` instance
        Importer as found in the `extensions_map` instantiated for the
        filepath provided.
    """
    possible_exts = _possible_extensions_from_filepath(filepath)

    # we couldn't find an importer for all the suffixes (e.g .foo.bar)
    # maybe the file stem has '.' in it? -> try again but this time just use the
    # final suffix (.bar). (Note we first try '.foo.bar' as we want to catch
    # cases like '.pkl.gz')
    importer_callable = None
    while importer_callable is None and possible_exts:
        importer_callable = extensions_map.get(possible_exts.pop(0))

    if importer_callable is None:
        raise ValueError("{} does not have a "
                         "suitable importer.".format(filepath.name))
    return importer_callable


# Create special callable that can both be called with a builtin asset name
# and has dynamic methods attached that list the available builtin assets
class BuiltinAssets(object):

    def __init__(self, import_builtin_callable):
        self.import_builtin_asset = import_builtin_callable

    def __call__(self, asset_name, **kwargs):
        return self.import_builtin_asset(asset_name, **kwargs)

import_builtin_asset = BuiltinAssets(_menpo_import_builtin_asset)

for asset in menpo_ls_builtin_assets():
    setattr(import_builtin_asset, asset.replace('.', '_'),
            partial(_menpo_import_builtin_asset, asset))<|MERGE_RESOLUTION|>--- conflicted
+++ resolved
@@ -4,13 +4,15 @@
 from pathlib import Path
 import random
 
-from menpo.base import menpo_src_dir_path, LazyList, partial_doc
+from menpo.base import (menpo_src_dir_path, LazyList, partial_doc,
+                        MenpoDeprecationWarning)
 from menpo.compatibility import basestring
 from menpo.visualize import print_progress
 
-<<<<<<< HEAD
-from warnings import warn
-from menpo.base import MenpoDeprecationWarning
+from ..utils import (_norm_path, _possible_extensions_from_filepath,
+                     _normalize_extension)
+from .extensions import (image_landmark_types, image_types, pickle_types,
+                         ffmpeg_video_types)
 
 
 # TODO: Remove once deprecated
@@ -19,19 +21,13 @@
         raise ValueError('normalise is now deprecated, do not set both '
                          'normalize and normalise.')
     elif normalise is not None:
-        warn('normalise is no longer supported and will be removed in a '
-             'future version of Menpo. Use normalize instead.',
-             MenpoDeprecationWarning)
+        warnings.warn('normalise is no longer supported and will be removed in '
+                      'a future version of Menpo. Use normalize instead.',
+                      MenpoDeprecationWarning)
         normalize = normalise
     elif normalize is None:
         normalize = True
     return normalize
-=======
-from ..utils import (_norm_path, _possible_extensions_from_filepath,
-                     _normalize_extension)
-from .extensions import (image_landmark_types, image_types, pickle_types,
-                         ffmpeg_video_types)
->>>>>>> f0cb170c
 
 
 def _data_dir_path(base_path):
@@ -90,6 +86,13 @@
     asset :
         An instantiated :map:`Image` or :map:`LandmarkGroup` asset.
     """
+    if kwargs != {}:
+        normalize = _parse_deprecated_normalise(kwargs.get('normalise'),
+                                                kwargs.get('normalize'))
+        kwargs['normalize'] = normalize
+        if 'normalise' in kwargs:
+            del kwargs['normalise']
+
     asset_path = data_path_to(asset_name)
     # Import could be either an image or a set of landmarks, so we try
     # importing them both separately.
@@ -662,107 +665,6 @@
                                   as_generator=as_generator, verbose=verbose)
 
 
-<<<<<<< HEAD
-def _import_builtin_asset(asset_name, **kwargs):
-    r"""Single builtin asset (landmark or image) importer.
-
-    Imports the relevant builtin asset from the ``./data`` directory that
-    ships with Menpo.
-
-    Parameters
-    ----------
-    asset_name : `str`
-        The filename of a builtin asset (see :map:`ls_builtin_assets`
-        for allowed values)
-
-    Returns
-    -------
-    asset :
-        An instantiated :map:`Image` or :map:`LandmarkGroup` asset.
-    """
-    if kwargs != {}:
-        normalize = _parse_deprecated_normalise(kwargs.get('normalise'),
-                                                kwargs.get('normalize'))
-        kwargs['normalize'] = normalize
-        if 'normalise' in kwargs:
-            del kwargs['normalise']
-
-    asset_path = data_path_to(asset_name)
-    # Import could be either an image or a set of landmarks, so we try
-    # importing them both separately.
-    try:
-        return _import(asset_path, image_types,
-                       landmark_ext_map=image_landmark_types,
-                       landmark_attach_func=_import_object_attach_landmarks,
-                       importer_kwargs=kwargs)
-    except ValueError:
-        return _import(asset_path, image_landmark_types,
-                       importer_kwargs=kwargs)
-
-
-def ls_builtin_assets():
-    r"""List all the builtin asset examples provided in Menpo.
-
-    Returns
-    -------
-    list of strings
-        Filenames of all assets in the data directory shipped with Menpo
-    """
-    return [p.name for p in data_dir_path().glob('*') if not p.is_dir()]
-
-
-def import_builtin(x):
-
-    def execute(**kwargs):
-        return _import_builtin_asset(x, **kwargs)
-
-    return execute
-
-
-class BuiltinAssets(object):
-
-    def __call__(self, asset_name, **kwargs):
-        return _import_builtin_asset(asset_name, **kwargs)
-
-import_builtin_asset = BuiltinAssets()
-
-for asset in ls_builtin_assets():
-    setattr(import_builtin_asset, asset.replace('.', '_'),
-            import_builtin(asset))
-
-
-def image_paths(pattern):
-    r"""
-    Return image filepaths that Menpo can import that match the glob pattern.
-    """
-    return glob_with_suffix(pattern, image_types)
-
-
-def video_paths(pattern):
-    r"""
-    Return video filepaths that Menpo can import that match the glob pattern.
-    """
-    return glob_with_suffix(pattern, ffmpeg_video_types)
-
-
-def landmark_file_paths(pattern):
-    r"""
-    Return landmark file filepaths that Menpo can import that match the glob
-    pattern.
-    """
-    return glob_with_suffix(pattern, image_landmark_types)
-
-
-def pickle_paths(pattern):
-    r"""
-    Return pickle filepaths that Menpo can import that match the glob
-    pattern.
-    """
-    return glob_with_suffix(pattern, pickle_types)
-
-
-=======
->>>>>>> f0cb170c
 def _import_glob_lazy_list(pattern, extension_map, max_assets=None,
                            landmark_resolver=same_name, shuffle=False,
                            as_generator=False, landmark_ext_map=None,
