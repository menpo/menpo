from functools import partial

import numpy as np
from pathlib import Path

from menpo.base import LazyList
from menpo.image import Image, MaskedImage, BooleanImage
from menpo.image.base import normalize_pixels_range, channels_to_front


def _pil_to_numpy(pil_image, normalise, convert=None):
    p = pil_image.convert(convert) if convert else pil_image
    p = channels_to_front(p)
    if normalise:
        return normalize_pixels_range(p)
    else:
        return p


def pillow_importer(filepath, asset=None, normalise=True, **kwargs):
    r"""
    Imports an image using PIL/pillow.

    Different image modes cause different importing strategies.

    RGB, L, I:
        Imported as either `float` or `uint8` depending on normalisation flag.
    RGBA:
        Imported as :map:`MaskedImage` if normalize is ``True`` else imported
        as a 4 channel `uint8` image.
    1:
        Imported as a :map:`BooleanImage`. Normalisation is ignored.
    F:
        Imported as a floating point image. Normalisation is ignored.

    Parameters
    ----------
    filepath : `Path`
        Absolute filepath of image
<<<<<<< HEAD
    normalize : `bool`, optional
        If ``True``, normalize between 0.0 and 1.0 and convert to float. If
        ``False`` just pass whatever PIL imports back (according
        to types rules outlined in constructor).
    """
    def __init__(self, filepath, normalize=True):
        super(PILImporter, self).__init__(filepath)
        self._pil_image = None
        self.normalize = normalize

    def build(self):
        r"""
        Read the image using PIL and then use the :map:`Image` constructor to
        create a class.
        """
        import PIL.Image as PILImage

        self._pil_image = PILImage.open(self.filepath)
        mode = self._pil_image.mode
        if mode == 'RGBA':
            # If normalize is False, then we return the alpha as an extra
            # channel, which can be useful if the alpha channel has semantic
            # meanings!
            if self.normalize:
                alpha = np.array(self._pil_image)[..., 3].astype(np.bool)
                image_pixels = self._pil_to_numpy(True,
                                                  convert='RGB')
                image = MaskedImage(image_pixels, mask=alpha, copy=False)
            else:
                # With no normalisation we just return the pixels
                image = Image(self._pil_to_numpy(False), copy=False)
        elif mode in ['L', 'I', 'RGB']:
            # Greyscale, Integer and RGB images
            image = Image(self._pil_to_numpy(self.normalize), copy=False)
        elif mode == '1':
            # Can't normalize a binary image
            image = BooleanImage(self._pil_to_numpy(False), copy=False)
        elif mode == 'P':
            # Convert pallete images to RGB
            image = Image(self._pil_to_numpy(self.normalize, convert='RGB'))
        elif mode == 'F':  # Floating point images
            # Don't normalize as we don't know the scale
            image = Image(self._pil_to_numpy(False), copy=False)
        else:
            raise ValueError('Unexpected mode for PIL: {}'.format(mode))
        return image

    def _pil_to_numpy(self, normalize, convert=None):
        p = self._pil_image.convert(convert) if convert else self._pil_image
        p = channels_to_front(p)
        if normalize:
            return normalize_pixels_range(p)
=======
    asset : `object`, optional
        An optional asset that may help with loading. This is unused for this
        implementation.
    normalise : `bool`, optional
        If ``True``, normalise between 0.0 and 1.0 and convert to float. If
        ``False`` just pass whatever PIL imports back (according
        to types rules outlined in constructor).
    \**kwargs : `dict`, optional
        Any other keyword arguments.

    Returns
    -------
    image : :map:`Image` or subclass
        The imported image.
    """
    import PIL.Image as PILImage

    pil_image = PILImage.open(str(filepath))
    mode = pil_image.mode
    if mode == 'RGBA':
        # If normalise is False, then we return the alpha as an extra
        # channel, which can be useful if the alpha channel has semantic
        # meanings!
        if normalise:
            alpha = np.array(pil_image)[..., 3].astype(np.bool)
            image_pixels = _pil_to_numpy(pil_image, True, convert='RGB')
            image = MaskedImage(image_pixels, mask=alpha, copy=False)
>>>>>>> f0cb170c
        else:
            # With no normalisation we just return the pixels
            image = Image(_pil_to_numpy(pil_image, False), copy=False)
    elif mode in ['L', 'I', 'RGB']:
        # Greyscale, Integer and RGB images
        image = Image(_pil_to_numpy(pil_image, normalise), copy=False)
    elif mode == '1':
        # Can't normalise a binary image
        image = BooleanImage(_pil_to_numpy(pil_image, False), copy=False)
    elif mode == 'P':
        # Convert pallete images to RGB
        image = Image(_pil_to_numpy(pil_image, normalise, convert='RGB'))
    elif mode == 'F':  # Floating point images
        # Don't normalise as we don't know the scale
        image = Image(_pil_to_numpy(pil_image, False), copy=False)
    else:
        raise ValueError('Unexpected mode for PIL: {}'.format(mode))
    return image


def abs_importer(filepath, asset=None, **kwargs):
    r"""
    Allows importing the ABS file format from the FRGC dataset.

    The z-min value is stripped from the image to make it renderable.

    Parameters
    ----------
    filepath : `Path`
        Absolute filepath of the file.
    asset : `object`, optional
        An optional asset that may help with loading. This is unused for this
        implementation.
    \**kwargs : `dict`, optional
        Any other keyword arguments.

    Returns
    -------
    image : :map:`Image` or subclass
        The imported image.
    """
    import re

    with open(str(filepath), 'r') as f:
        # Currently these are unused, but they are in the format
        # Could possibly store as metadata?
        # Assume first result for regexes
        re_rows = re.compile(u'([0-9]+) rows')
        n_rows = int(re_rows.findall(f.readline())[0])
        re_cols = re.compile(u'([0-9]+) columns')
        n_cols = int(re_cols.findall(f.readline())[0])

    # This also loads the mask
    #   >>> image_data[:, 0]
    image_data = np.loadtxt(str(filepath), skiprows=3, unpack=True)

    # Replace the lowest value with nan so that we can render properly
    data_view = image_data[:, 1:]
    corrupt_value = np.min(data_view)
    data_view[np.any(np.isclose(data_view, corrupt_value), axis=1)] = np.nan

    return MaskedImage(
        np.rollaxis(np.reshape(data_view, [n_rows, n_cols, 3]), -1),
        np.reshape(image_data[:, 0], [n_rows, n_cols]).astype(np.bool),
        copy=False)


def flo_importer(filepath, asset=None, **kwargs):
    r"""
    Allows importing the Middlebury FLO file format.

    Parameters
    ----------
    filepath : `Path`
        Absolute filepath of the file.
    asset : `object`, optional
        An optional asset that may help with loading. This is unused for this
        implementation.
    \**kwargs : `dict`, optional
        Any other keyword arguments.

    Returns
    -------
    image : :map:`Image` or subclass
        The imported image.
    """
    with open(str(filepath), 'rb') as f:
        fingerprint = f.read(4)
        if fingerprint != 'PIEH':
            raise ValueError('Invalid FLO file.')

        width, height = np.fromfile(f, dtype=np.uint32, count=2)
        # read the raw flow data (u0, v0, u1, v1, u2, v2,...)
        rawData = np.fromfile(f, dtype=np.float32,
                              count=width * height * 2)

    shape = (height, width)
    u_raw = rawData[::2].reshape(shape)
    v_raw = rawData[1::2].reshape(shape)
    uv = np.vstack([u_raw[None, ...], v_raw[None, ...]])

    return Image(uv, copy=False)


def imageio_importer(filepath, asset=None, normalise=True, **kwargs):
    r"""
    Imports images using the imageio library - which is actually fairly similar
    to our importing logic - but contains the necessary plugins to import lots
    of interesting image types like RAW images.

    Parameters
    ----------
    filepath : `Path`
        Absolute filepath of the image.
<<<<<<< HEAD
    normalize : `bool`, optional
        If ``True``, normalize between 0.0 and 1.0 and convert to float. If
        ``False`` just return whatever imageio imports.
    """

    def __init__(self, filepath, normalize=True):
        super(ImageioImporter, self).__init__(filepath)
        self._pil_image = None
        self.normalize = normalize
=======
    asset : `object`, optional
        An optional asset that may help with loading. This is unused for this
        implementation.
    normalise : `bool`, optional
        If ``True``, normalise between 0.0 and 1.0 and convert to float. If
        ``False`` just return whatever imageio imports.
    \**kwargs : `dict`, optional
        Any other keyword arguments.
>>>>>>> f0cb170c

    Returns
    -------
    image : :map:`Image` or subclass
        The imported image.
    """
    import imageio

    pixels = imageio.imread(str(filepath))
    pixels = channels_to_front(pixels)

<<<<<<< HEAD
        transparent_types = {'.png'}
        filepath = Path(self.filepath)
        if pixels.shape[0] == 4 and filepath.suffix in transparent_types:
            # If normalize is False, then we return the alpha as an extra
            # channel, which can be useful if the alpha channel has semantic
            # meanings!
            if self.normalize:
                p = normalize_pixels_range(pixels[:3])
                return MaskedImage(p, mask=pixels[-1].astype(np.bool),
                                   copy=False)
            else:
                return Image(pixels, copy=False)

        # Assumed not to have an Alpha channel
        if self.normalize:
            return Image(normalize_pixels_range(pixels), copy=False)
=======
    transparent_types = {'.png'}
    if pixels.shape[0] == 4 and filepath.suffix in transparent_types:
        # If normalise is False, then we return the alpha as an extra
        # channel, which can be useful if the alpha channel has semantic
        # meanings!
        if normalise:
            p = normalize_pixels_range(pixels[:3])
            return MaskedImage(p, mask=pixels[-1].astype(np.bool),
                               copy=False)
>>>>>>> f0cb170c
        else:
            return Image(pixels, copy=False)

    # Assumed not to have an Alpha channel
    if normalise:
        return Image(normalize_pixels_range(pixels), copy=False)
    else:
        return Image(pixels, copy=False)


def imageio_gif_importer(filepath, asset=None, normalise=True, **kwargs):
    r"""
    Imports GIF images using freeimagemulti plugin from the imageio library.
    Returns a :map:`LazyList` that gives lazy access to the GIF on a per-frame
    basis.

    Parameters
    ----------
    filepath : `Path`
        Absolute filepath of the video.
<<<<<<< HEAD
    normalize : `bool`, optional
        If ``True``, normalize between 0.0 and 1.0 and convert to float. If
=======
    asset : `object`, optional
        An optional asset that may help with loading. This is unused for this
        implementation.
    normalise : `bool`, optional
        If ``True``, normalise between 0.0 and 1.0 and convert to float. If
>>>>>>> f0cb170c
        ``False`` just return whatever imageio imports.
    \**kwargs : `dict`, optional
        Any other keyword arguments.

    Returns
    -------
    image : :map:`LazyList`
        A :map:`LazyList` containing :map:`Image` or subclasses per frame
        of the GIF.
    """
    import imageio

    reader = imageio.get_reader(str(filepath), format='gif', mode='I')

<<<<<<< HEAD
    def __init__(self, filepath, normalize=True):
        super(ImageioGIFImporter, self).__init__(filepath)
        self.normalize = normalize

    def build(self):
        import imageio

        reader = imageio.get_reader(self.filepath, format='gif', mode='I')

        def imageio_to_menpo(imio_reader, index):
            pixels = imio_reader.get_data(index)
            pixels = channels_to_front(pixels)

            if pixels.shape[0] == 4:
                # If normalize is False, then we return the alpha as an extra
                # channel, which can be useful if the alpha channel has semantic
                # meanings!
                if self.normalize:
                    p = normalize_pixels_range(pixels[:3])
                    return MaskedImage(p, mask=pixels[-1].astype(np.bool),
                                       copy=False)
                else:
                    return Image(pixels, copy=False)

            # Assumed not to have an Alpha channel
            if self.normalize:
                return Image(normalize_pixels_range(pixels), copy=False)
=======
    def imageio_to_menpo(imio_reader, index):
        pixels = imio_reader.get_data(index)
        pixels = channels_to_front(pixels)

        if pixels.shape[0] == 4:
            # If normalise is False, then we return the alpha as an extra
            # channel, which can be useful if the alpha channel has semantic
            # meanings!
            if normalise:
                p = normalize_pixels_range(pixels[:3])
                return MaskedImage(p, mask=pixels[-1].astype(np.bool),
                                   copy=False)
>>>>>>> f0cb170c
            else:
                return Image(pixels, copy=False)

        # Assumed not to have an Alpha channel
        if normalise:
            return Image(normalize_pixels_range(pixels), copy=False)
        else:
            return Image(pixels, copy=False)

    index_callable = partial(imageio_to_menpo, reader)
    ll = LazyList.init_from_index_callable(index_callable,
                                           reader.get_length())
    return ll<|MERGE_RESOLUTION|>--- conflicted
+++ resolved
@@ -8,16 +8,16 @@
 from menpo.image.base import normalize_pixels_range, channels_to_front
 
 
-def _pil_to_numpy(pil_image, normalise, convert=None):
+def _pil_to_numpy(pil_image, normalize, convert=None):
     p = pil_image.convert(convert) if convert else pil_image
     p = channels_to_front(p)
-    if normalise:
+    if normalize:
         return normalize_pixels_range(p)
     else:
         return p
 
 
-def pillow_importer(filepath, asset=None, normalise=True, **kwargs):
+def pillow_importer(filepath, asset=None, normalize=True, **kwargs):
     r"""
     Imports an image using PIL/pillow.
 
@@ -37,67 +37,13 @@
     ----------
     filepath : `Path`
         Absolute filepath of image
-<<<<<<< HEAD
+    asset : `object`, optional
+        An optional asset that may help with loading. This is unused for this
+        implementation.
     normalize : `bool`, optional
         If ``True``, normalize between 0.0 and 1.0 and convert to float. If
         ``False`` just pass whatever PIL imports back (according
         to types rules outlined in constructor).
-    """
-    def __init__(self, filepath, normalize=True):
-        super(PILImporter, self).__init__(filepath)
-        self._pil_image = None
-        self.normalize = normalize
-
-    def build(self):
-        r"""
-        Read the image using PIL and then use the :map:`Image` constructor to
-        create a class.
-        """
-        import PIL.Image as PILImage
-
-        self._pil_image = PILImage.open(self.filepath)
-        mode = self._pil_image.mode
-        if mode == 'RGBA':
-            # If normalize is False, then we return the alpha as an extra
-            # channel, which can be useful if the alpha channel has semantic
-            # meanings!
-            if self.normalize:
-                alpha = np.array(self._pil_image)[..., 3].astype(np.bool)
-                image_pixels = self._pil_to_numpy(True,
-                                                  convert='RGB')
-                image = MaskedImage(image_pixels, mask=alpha, copy=False)
-            else:
-                # With no normalisation we just return the pixels
-                image = Image(self._pil_to_numpy(False), copy=False)
-        elif mode in ['L', 'I', 'RGB']:
-            # Greyscale, Integer and RGB images
-            image = Image(self._pil_to_numpy(self.normalize), copy=False)
-        elif mode == '1':
-            # Can't normalize a binary image
-            image = BooleanImage(self._pil_to_numpy(False), copy=False)
-        elif mode == 'P':
-            # Convert pallete images to RGB
-            image = Image(self._pil_to_numpy(self.normalize, convert='RGB'))
-        elif mode == 'F':  # Floating point images
-            # Don't normalize as we don't know the scale
-            image = Image(self._pil_to_numpy(False), copy=False)
-        else:
-            raise ValueError('Unexpected mode for PIL: {}'.format(mode))
-        return image
-
-    def _pil_to_numpy(self, normalize, convert=None):
-        p = self._pil_image.convert(convert) if convert else self._pil_image
-        p = channels_to_front(p)
-        if normalize:
-            return normalize_pixels_range(p)
-=======
-    asset : `object`, optional
-        An optional asset that may help with loading. This is unused for this
-        implementation.
-    normalise : `bool`, optional
-        If ``True``, normalise between 0.0 and 1.0 and convert to float. If
-        ``False`` just pass whatever PIL imports back (according
-        to types rules outlined in constructor).
     \**kwargs : `dict`, optional
         Any other keyword arguments.
 
@@ -111,28 +57,27 @@
     pil_image = PILImage.open(str(filepath))
     mode = pil_image.mode
     if mode == 'RGBA':
-        # If normalise is False, then we return the alpha as an extra
+        # If normalize is False, then we return the alpha as an extra
         # channel, which can be useful if the alpha channel has semantic
         # meanings!
-        if normalise:
+        if normalize:
             alpha = np.array(pil_image)[..., 3].astype(np.bool)
             image_pixels = _pil_to_numpy(pil_image, True, convert='RGB')
             image = MaskedImage(image_pixels, mask=alpha, copy=False)
->>>>>>> f0cb170c
         else:
             # With no normalisation we just return the pixels
             image = Image(_pil_to_numpy(pil_image, False), copy=False)
     elif mode in ['L', 'I', 'RGB']:
         # Greyscale, Integer and RGB images
-        image = Image(_pil_to_numpy(pil_image, normalise), copy=False)
+        image = Image(_pil_to_numpy(pil_image, normalize), copy=False)
     elif mode == '1':
-        # Can't normalise a binary image
+        # Can't normalize a binary image
         image = BooleanImage(_pil_to_numpy(pil_image, False), copy=False)
     elif mode == 'P':
         # Convert pallete images to RGB
-        image = Image(_pil_to_numpy(pil_image, normalise, convert='RGB'))
+        image = Image(_pil_to_numpy(pil_image, normalize, convert='RGB'))
     elif mode == 'F':  # Floating point images
-        # Don't normalise as we don't know the scale
+        # Don't normalize as we don't know the scale
         image = Image(_pil_to_numpy(pil_image, False), copy=False)
     else:
         raise ValueError('Unexpected mode for PIL: {}'.format(mode))
@@ -223,7 +168,7 @@
     return Image(uv, copy=False)
 
 
-def imageio_importer(filepath, asset=None, normalise=True, **kwargs):
+def imageio_importer(filepath, asset=None, normalize=True, **kwargs):
     r"""
     Imports images using the imageio library - which is actually fairly similar
     to our importing logic - but contains the necessary plugins to import lots
@@ -233,26 +178,14 @@
     ----------
     filepath : `Path`
         Absolute filepath of the image.
-<<<<<<< HEAD
+    asset : `object`, optional
+        An optional asset that may help with loading. This is unused for this
+        implementation.
     normalize : `bool`, optional
         If ``True``, normalize between 0.0 and 1.0 and convert to float. If
         ``False`` just return whatever imageio imports.
-    """
-
-    def __init__(self, filepath, normalize=True):
-        super(ImageioImporter, self).__init__(filepath)
-        self._pil_image = None
-        self.normalize = normalize
-=======
-    asset : `object`, optional
-        An optional asset that may help with loading. This is unused for this
-        implementation.
-    normalise : `bool`, optional
-        If ``True``, normalise between 0.0 and 1.0 and convert to float. If
-        ``False`` just return whatever imageio imports.
-    \**kwargs : `dict`, optional
-        Any other keyword arguments.
->>>>>>> f0cb170c
+    \**kwargs : `dict`, optional
+        Any other keyword arguments.
 
     Returns
     -------
@@ -264,14 +197,63 @@
     pixels = imageio.imread(str(filepath))
     pixels = channels_to_front(pixels)
 
-<<<<<<< HEAD
-        transparent_types = {'.png'}
-        filepath = Path(self.filepath)
-        if pixels.shape[0] == 4 and filepath.suffix in transparent_types:
+    transparent_types = {'.png'}
+    if pixels.shape[0] == 4 and filepath.suffix in transparent_types:
+        # If normalize is False, then we return the alpha as an extra
+        # channel, which can be useful if the alpha channel has semantic
+        # meanings!
+        if normalize:
+            p = normalize_pixels_range(pixels[:3])
+            return MaskedImage(p, mask=pixels[-1].astype(np.bool),
+                               copy=False)
+        else:
+            return Image(pixels, copy=False)
+
+    # Assumed not to have an Alpha channel
+    if normalize:
+        return Image(normalize_pixels_range(pixels), copy=False)
+    else:
+        return Image(pixels, copy=False)
+
+
+def imageio_gif_importer(filepath, asset=None, normalize=True, **kwargs):
+    r"""
+    Imports GIF images using freeimagemulti plugin from the imageio library.
+    Returns a :map:`LazyList` that gives lazy access to the GIF on a per-frame
+    basis.
+
+    Parameters
+    ----------
+    filepath : `Path`
+        Absolute filepath of the video.
+    asset : `object`, optional
+        An optional asset that may help with loading. This is unused for this
+        implementation.
+    normalize : `bool`, optional
+        If ``True``, normalize between 0.0 and 1.0 and convert to float. If
+        ``False`` just return whatever imageio imports.
+    \**kwargs : `dict`, optional
+        Any other keyword arguments.
+
+    Returns
+    -------
+    image : :map:`LazyList`
+        A :map:`LazyList` containing :map:`Image` or subclasses per frame
+        of the GIF.
+    """
+    import imageio
+
+    reader = imageio.get_reader(str(filepath), format='gif', mode='I')
+
+    def imageio_to_menpo(imio_reader, index):
+        pixels = imio_reader.get_data(index)
+        pixels = channels_to_front(pixels)
+
+        if pixels.shape[0] == 4:
             # If normalize is False, then we return the alpha as an extra
             # channel, which can be useful if the alpha channel has semantic
             # meanings!
-            if self.normalize:
+            if normalize:
                 p = normalize_pixels_range(pixels[:3])
                 return MaskedImage(p, mask=pixels[-1].astype(np.bool),
                                    copy=False)
@@ -279,110 +261,7 @@
                 return Image(pixels, copy=False)
 
         # Assumed not to have an Alpha channel
-        if self.normalize:
-            return Image(normalize_pixels_range(pixels), copy=False)
-=======
-    transparent_types = {'.png'}
-    if pixels.shape[0] == 4 and filepath.suffix in transparent_types:
-        # If normalise is False, then we return the alpha as an extra
-        # channel, which can be useful if the alpha channel has semantic
-        # meanings!
-        if normalise:
-            p = normalize_pixels_range(pixels[:3])
-            return MaskedImage(p, mask=pixels[-1].astype(np.bool),
-                               copy=False)
->>>>>>> f0cb170c
-        else:
-            return Image(pixels, copy=False)
-
-    # Assumed not to have an Alpha channel
-    if normalise:
-        return Image(normalize_pixels_range(pixels), copy=False)
-    else:
-        return Image(pixels, copy=False)
-
-
-def imageio_gif_importer(filepath, asset=None, normalise=True, **kwargs):
-    r"""
-    Imports GIF images using freeimagemulti plugin from the imageio library.
-    Returns a :map:`LazyList` that gives lazy access to the GIF on a per-frame
-    basis.
-
-    Parameters
-    ----------
-    filepath : `Path`
-        Absolute filepath of the video.
-<<<<<<< HEAD
-    normalize : `bool`, optional
-        If ``True``, normalize between 0.0 and 1.0 and convert to float. If
-=======
-    asset : `object`, optional
-        An optional asset that may help with loading. This is unused for this
-        implementation.
-    normalise : `bool`, optional
-        If ``True``, normalise between 0.0 and 1.0 and convert to float. If
->>>>>>> f0cb170c
-        ``False`` just return whatever imageio imports.
-    \**kwargs : `dict`, optional
-        Any other keyword arguments.
-
-    Returns
-    -------
-    image : :map:`LazyList`
-        A :map:`LazyList` containing :map:`Image` or subclasses per frame
-        of the GIF.
-    """
-    import imageio
-
-    reader = imageio.get_reader(str(filepath), format='gif', mode='I')
-
-<<<<<<< HEAD
-    def __init__(self, filepath, normalize=True):
-        super(ImageioGIFImporter, self).__init__(filepath)
-        self.normalize = normalize
-
-    def build(self):
-        import imageio
-
-        reader = imageio.get_reader(self.filepath, format='gif', mode='I')
-
-        def imageio_to_menpo(imio_reader, index):
-            pixels = imio_reader.get_data(index)
-            pixels = channels_to_front(pixels)
-
-            if pixels.shape[0] == 4:
-                # If normalize is False, then we return the alpha as an extra
-                # channel, which can be useful if the alpha channel has semantic
-                # meanings!
-                if self.normalize:
-                    p = normalize_pixels_range(pixels[:3])
-                    return MaskedImage(p, mask=pixels[-1].astype(np.bool),
-                                       copy=False)
-                else:
-                    return Image(pixels, copy=False)
-
-            # Assumed not to have an Alpha channel
-            if self.normalize:
-                return Image(normalize_pixels_range(pixels), copy=False)
-=======
-    def imageio_to_menpo(imio_reader, index):
-        pixels = imio_reader.get_data(index)
-        pixels = channels_to_front(pixels)
-
-        if pixels.shape[0] == 4:
-            # If normalise is False, then we return the alpha as an extra
-            # channel, which can be useful if the alpha channel has semantic
-            # meanings!
-            if normalise:
-                p = normalize_pixels_range(pixels[:3])
-                return MaskedImage(p, mask=pixels[-1].astype(np.bool),
-                                   copy=False)
->>>>>>> f0cb170c
-            else:
-                return Image(pixels, copy=False)
-
-        # Assumed not to have an Alpha channel
-        if normalise:
+        if normalize:
             return Image(normalize_pixels_range(pixels), copy=False)
         else:
             return Image(pixels, copy=False)
