from cpptrimesh import CppTriMesh
from menpo.shape.mesh.base import TriMesh
from menpo.shape.mesh.coloured import ColouredTriMesh
from menpo.shape.pointcloud import PointCloud


class FastTriMesh(TriMesh, CppTriMesh):
    """A TriMesh with an underlying C++ data structure, allowing for efficient
    iterations around mesh vertices and triangles. Includes fast calculations
    of the surface divergence, gradient and laplacian.
    """
    #TODO this should probably be made part of Graph with some adjustments.

    def __init__(self, points, trilist):
        CppTriMesh.__init__(self, points, trilist)
        TriMesh.__init__(self, points, trilist)


class PolyMesh(PointCloud):
    """A 3D shape which has a notion of a manifold built from piecewise planar
    polyhedrons with vertices indexed from points. This is largely a stub that
    can be expanded later on if we need arbitrary polymeshes.
    """

    def __init__(self, points, polylist):
        PointCloud.__init__(self, points)
        self.polylist = polylist

    @property
    def n_polys(self):
        return len(self.polylist)

<<<<<<< HEAD
from .textured import TexturedTriMesh, ColouredTriMesh
=======
from .textured import TexturedTriMesh
from .coloured import ColouredTriMesh
>>>>>>> 4d477089
<|MERGE_RESOLUTION|>--- conflicted
+++ resolved
@@ -30,9 +30,6 @@
     def n_polys(self):
         return len(self.polylist)
 
-<<<<<<< HEAD
-from .textured import TexturedTriMesh, ColouredTriMesh
-=======
+
 from .textured import TexturedTriMesh
-from .coloured import ColouredTriMesh
->>>>>>> 4d477089
+from .coloured import ColouredTriMesh