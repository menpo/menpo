--- conflicted
+++ resolved
@@ -6,17 +6,9 @@
 from .normals import compute_vertex_normals, compute_face_normals
 from .. import PointCloud
 from ..adjacency import mask_adjacency_array, reindex_adjacency_array
-<<<<<<< HEAD
-try:
-    from .normals import compute_vertex_normals, compute_face_normals
-except ImportError:
-    from .pynormals import compute_vertex_normals, compute_face_normals
 
 from mayavi import mlab
-from scipy.spatial import  cKDTree
-from matplotlib import cm
-=======
->>>>>>> 81a81ad8
+from scipy.spatial import cKDTree
 
 Delaunay = None  # expensive, from scipy.spatial
 
@@ -241,12 +233,12 @@
 
         Returns
         -------
-        TriMesh : A TriMesh with points the sum of 
+        TriMesh : A TriMesh with points the sum of
                      the points of the two TriMesh
         """
         if self.same_space(other):
             new_points = self.points + other.points
-            return TriMesh(new_points, self.trilist)  
+            return TriMesh(new_points, self.trilist)
         else:
             raise ValueError('The two meshes dont have the same shape')
 
@@ -256,7 +248,7 @@
 
         Parameters
         ----------
-        other : TriMesh 
+        other : TriMesh
 
         Returns
         -------
@@ -265,7 +257,7 @@
         """
         if self.same_space(other):
             new_points = self.points - other.points
-            return TriMesh(new_points, self.trilist)  
+            return TriMesh(new_points, self.trilist)
         else:
             raise ValueError('The two meshes dont have the same shape')
 
@@ -282,7 +274,7 @@
         TriMesh : A TriMesh with points multiplied by the multiplier
         """
         new_points = self.points * multiplier
-        return TriMesh(new_points, self.trilist)  
+        return TriMesh(new_points, self.trilist)
 
     def __truediv__(self, divisor):
         r"""
@@ -290,15 +282,15 @@
 
         Parameters
         ----------
-        divisor:  A scalar that divides every point in TriMesh 
-
-        Returns
-        -------
-        TriMesh : A TriMesh with points divided by the divisor 
+        divisor:  A scalar that divides every point in TriMesh
+
+        Returns
+        -------
+        TriMesh : A TriMesh with points divided by the divisor
         """
         if divisor:
             new_points = self.points / divisor
-            return TriMesh(new_points, self.trilist)  
+            return TriMesh(new_points, self.trilist)
         else:
             raise ValueError('Divisor cannot be zero')
 
@@ -382,8 +374,6 @@
 
             target_mesh = TriMesh(X[indx], source_mesh.trilist)
 
-            # raise ValueError("{}.\nThe two meshes should have the same number of vertices".format(first_part_string, target_mesh_n_vertices))
-
         if figure_id is None:
             if hasattr(self, 'path'):
                 source_name = self.path.stem
@@ -400,16 +390,10 @@
 
         v = mlab.figure(figure=figure_name, size=size,
                         bgcolor=(1, 1, 1), fgcolor=(0, 0, 0))
-        # set_camera(*camera_settings)
-
-        # data=create_heatmap(source_mesh,target_mesh,scale_value)
+
         diff = (source_mesh.points-target_mesh.points)**2
         distances_between_meshes = np.sqrt(diff.sum(axis=1))
-        # distances_between_meshes[source_mesh.points[:,2]>target_mesh.points[:,2]]*=-1
         scaled_distances_between_meshes = distances_between_meshes*scale_value
-
-        # to speed things up
-        # v.scene.disable_render = True
 
         src = mlab.pipeline.triangular_mesh_source(source_mesh.points[:, 0],
                                                    source_mesh.points[:, 1],
@@ -443,7 +427,6 @@
             mlab.gcf().scene.z_plus_view()
 
         return v, scaled_distances_between_meshes
-
 
     def tojson(self):
         r"""
