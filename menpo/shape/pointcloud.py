--- conflicted
+++ resolved
@@ -56,11 +56,7 @@
     def centre_of_bounds(self):
         r"""
         The centre of the absolute bounds of this PointCloud. Contrast with
-<<<<<<< HEAD
-        centre, which is the Centre of Mass.
-=======
         centre, which is the mean point position.
->>>>>>> 6a16e4f6
 
         :type: (D,) ndarray
             The centre of the bounds of this PointCloud.
