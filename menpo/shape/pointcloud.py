import collections.abc as collections_abc
import numbers
import warnings
from warnings import warn

import numpy as np
<<<<<<< HEAD
import scipy.sparse as sp

try:
    import collections.abc as collections_abc
except ImportError:
    import collections as collections_abc
=======
>>>>>>> 965ca43f
from scipy.sparse import csr_matrix
from scipy.spatial.distance import cdist

from menpo.transform import WithDims
from .base import Shape


def bounding_box(closest_to_origin, opposite_corner):
    r"""
    Return a bounding box from two corner points as a directed graph.
    The the first point (0) should be nearest the origin.
    In the case of an image, this ordering would appear as:

    ::

        0<--3
        |   ^
        |   |
        v   |
        1-->2

    In the case of a pointcloud, the ordering will appear as:

    ::

        3<--2
        |   ^
        |   |
        v   |
        0-->1


    Parameters
    ----------
    closest_to_origin : (`float`, `float`)
        Two floats representing the coordinates closest to the origin.
        Represented by (0) in the graph above. For an image, this will
        be the top left. For a pointcloud, this will be the bottom left.
    opposite_corner  : (`float`, `float`)
        Two floats representing the coordinates opposite the corner closest
        to the origin.
        Represented by (2) in the graph above. For an image, this will
        be the bottom right. For a pointcloud, this will be the top right.

    Returns
    -------
    bounding_box : :map:`PointDirectedGraph`
        The axis aligned bounding box from the two given corners.
    """
    from .graph import PointDirectedGraph

    if len(closest_to_origin) != 2 or len(opposite_corner) != 2:
        raise ValueError("Only 2D bounding boxes can be created.")

    adjacency_matrix = csr_matrix(([1] * 4, ([0, 1, 2, 3], [1, 2, 3, 0])), shape=(4, 4))
    box = np.array(
        [
            closest_to_origin,
            [opposite_corner[0], closest_to_origin[1]],
            opposite_corner,
            [closest_to_origin[0], opposite_corner[1]],
        ],
        dtype=np.float,
    )
    return PointDirectedGraph(box, adjacency_matrix, copy=False)


def bounding_cuboid(near_closest_to_origin, far_opposite_corner):
    r"""
    Return a bounding cuboid from the near closest and far opposite
    corners as a directed graph.

    Parameters
    ----------
    near_closest_to_origin : (`float`, `float`, `float`)
        Three floats representing the coordinates of the near corner closest to
        the origin.
    far_opposite_corner  : (`float`, `float`, `float`)
        Three floats representing the coordinates of the far opposite corner
        compared to near_closest_to_origin.

    Returns
    -------
    bounding_box : :map:`PointDirectedGraph`
        The axis aligned bounding cuboid from the two given corners.
    """
    from .graph import PointDirectedGraph

    if len(near_closest_to_origin) != 3 or len(far_opposite_corner) != 3:
        raise ValueError("Only 3D bounding cuboids can be created.")

    adjacency_matrix = csr_matrix(
        (
            [1] * 12,
            (
                [0, 1, 2, 3, 0, 1, 2, 3, 4, 5, 6, 7],
                [1, 2, 3, 0, 4, 5, 6, 7, 5, 6, 7, 4],
            ),
        ),
        shape=(8, 8),
    )
    cuboid = np.array(
        [
            near_closest_to_origin,
            [
                far_opposite_corner[0],
                near_closest_to_origin[1],
                near_closest_to_origin[2],
            ],
            [far_opposite_corner[0], far_opposite_corner[1], near_closest_to_origin[2]],
            [
                near_closest_to_origin[0],
                far_opposite_corner[1],
                near_closest_to_origin[2],
            ],
            [
                near_closest_to_origin[0],
                near_closest_to_origin[1],
                far_opposite_corner[2],
            ],
            [far_opposite_corner[0], near_closest_to_origin[1], far_opposite_corner[2]],
            far_opposite_corner,
            [near_closest_to_origin[0], far_opposite_corner[1], far_opposite_corner[2]],
        ],
        dtype=np.float,
    )
    return PointDirectedGraph(cuboid, adjacency_matrix, copy=False)


class PointCloud(Shape):
    r"""
    An N-dimensional point cloud. This is internally represented as an
    `ndarray` of shape ``(n_points, n_dims)``. This class is important for
    dealing with complex functionality such as viewing and representing
    metadata such as landmarks.

    Currently only 2D and 3D pointclouds are viewable.

    Parameters
    ----------
    points : ``(n_points, n_dims)`` `ndarray`
        The array representing the points.
    copy : `bool`, optional
        If ``False``, the points will not be copied on assignment. Note that
        this will miss out on additional checks. Further note that we still
        demand that the array is C-contiguous - if it isn't, a copy will be
        generated anyway.
        In general this should only be used if you know what you are doing.
    """

    def __init__(self, points, copy=True):
        super(PointCloud, self).__init__()
        if not copy:
            if not points.flags.c_contiguous:
                warn(
                    "The copy flag was NOT honoured. A copy HAS been made. "
                    "Please ensure the data you pass is C-contiguous."
                )
                points = np.array(points, copy=True, order="C")
        else:
            points = np.array(points, copy=True, order="C")
        self.points = points

    @classmethod
    def init_2d_grid(cls, shape, spacing=None):
        r"""
        Create a pointcloud that exists on a regular 2D grid. The first
        dimension is the number of rows in the grid and the second dimension
        of the shape is the number of columns. ``spacing`` optionally allows
        the definition of the distance between points (uniform over points).
        The spacing may be different for rows and columns.

        Parameters
        ----------
        shape : `tuple` of 2 `int`
            The size of the grid to create, this defines the number of points
            across each dimension in the grid. The first element is the number
            of rows and the second is the number of columns.
        spacing : `int` or `tuple` of 2 `int`, optional
            The spacing between points. If a single `int` is provided, this
            is applied uniformly across each dimension. If a `tuple` is
            provided, the spacing is applied non-uniformly as defined e.g.
            ``(2, 3)`` gives a spacing of 2 for the rows and 3 for the
            columns.

        Returns
        -------
        shape_cls : `type(cls)`
            A PointCloud or subclass arranged in a grid.
        """
        if len(shape) != 2:
            raise ValueError("shape must be 2D.")

        grid = np.meshgrid(np.arange(shape[0]), np.arange(shape[1]), indexing="ij")
        points = np.require(
            np.concatenate(grid).reshape([2, -1]).T,
            dtype=np.float64,
            requirements=["C"],
        )

        if spacing is not None:
            if not (
                isinstance(spacing, numbers.Number)
                or isinstance(spacing, collections_abc.Sequence)
            ):
                raise ValueError(
                    "spacing must be either a single number "
                    "to be applied over each dimension, or a 2D "
                    "sequence of numbers."
                )
            if isinstance(spacing, collections_abc.Sequence) and len(spacing) != 2:
                raise ValueError("spacing must be 2D.")

            points *= np.asarray(spacing, dtype=np.float64)
        return cls(points, copy=False)

    @classmethod
    def init_from_depth_image(cls, depth_image):
        r"""
        Return a 3D point cloud from the given depth image. The depth image
        is assumed to represent height/depth values and the XY coordinates
        are assumed to unit spaced and represent image coordinates. This is
        particularly useful for visualising depth values that have been
        recovered from images.

        Parameters
        ----------
        depth_image : :map:`Image` or subclass
            A single channel image that contains depth values - as commonly
            returned by RGBD cameras, for example.

        Returns
        -------
        depth_cloud : ``type(cls)``
            A new 3D PointCloud with unit XY coordinates and the given depth
            values as Z coordinates.
        """
        from menpo.image import MaskedImage

        new_pcloud = cls.init_2d_grid(depth_image.shape)
        if isinstance(depth_image, MaskedImage):
            new_pcloud = new_pcloud.from_mask(depth_image.mask.as_vector())
        return cls(
            np.hstack([new_pcloud.points, depth_image.as_vector(keep_channels=True).T]),
            copy=False,
        )

    def with_dims(self, dims):
        r"""
        Return a copy of this shape with only particular dimensions retained.

        Parameters
        ----------
        dims : valid numpy array slice
            The slice that will be used on the dimensionality axis of the shape
            under transform. For example, to go from a 3D shape to a 2D one,
            [0, 1] could be provided or np.array([True, True, False]).

        Returns
        -------
        copy of self, with only the requested dims
        """
        return WithDims(dims).apply(self)

    @property
    def lms(self):
        """Deprecated.
        Maintained for compatibility, will be removed in a future version.
        Returns a copy of this object, which previously would have held
        the 'underlying' :map:`PointCloud` subclass.

        :type: self
        """
        from menpo.base import MenpoDeprecationWarning

        warnings.warn(
            "The .lms property is deprecated. LandmarkGroups are "
            "now shapes themselves - so you can use them directly "
            "anywhere you previously used .lms."
            'Simply remove ".lms" from your code and things '
            "will work as expected (and this warning will go away)",
            MenpoDeprecationWarning,
        )
        return self.copy()

    @property
    def n_points(self):
        r"""
        The number of points in the pointcloud.

        :type: `int`
        """
        return self.points.shape[0]

    @property
    def n_dims(self):
        r"""
        The number of dimensions in the pointcloud.

        :type: `int`
        """
        return self.points.shape[1]

    def h_points(self):
        r"""
        Convert poincloud to a homogeneous array: ``(n_dims + 1, n_points)``

        :type: ``type(self)``
        """
        return np.concatenate(
            (self.points.T, np.ones(self.n_points, dtype=self.points.dtype)[None, :])
        )

    def centre(self):
        r"""
        The mean of all the points in this PointCloud (centre of mass).

        Returns
        -------
        centre : ``(n_dims)`` `ndarray`
            The mean of this PointCloud's points.
        """
        return np.mean(self.points, axis=0)

    def centre_of_bounds(self):
        r"""
        The centre of the absolute bounds of this PointCloud. Contrast with
        :meth:`centre`, which is the mean point position.

        Returns
        -------
        centre : ``n_dims`` `ndarray`
            The centre of the bounds of this PointCloud.
        """
        min_b, max_b = self.bounds()
        return (min_b + max_b) / 2.0

    def _as_vector(self):
        r"""
        Returns a flattened representation of the pointcloud.
        Note that the flattened representation is of the form
        ``[x0, y0, x1, y1, ....., xn, yn]`` for 2D.

        Returns
        -------
        flattened : ``(n_points,)`` `ndarray`
            The flattened points.
        """
        return self.points.ravel()

    def tojson(self):
        r"""
        Convert this :map:`PointCloud` to a dictionary representation suitable
        for inclusion in the LJSON landmark format.

        Returns
        -------
        json : `dict`
            Dictionary with ``points`` keys.
        """
        return {"labels": [], "landmarks": {"points": self.points.tolist()}}

    def _from_vector_inplace(self, vector):
        r"""
        Updates the points of this PointCloud in-place with the reshaped points
        from the provided vector. Note that the vector should have the form
        ``[x0, y0, x1, y1, ....., xn, yn]`` for 2D.

        Parameters
        ----------
        vector : ``(n_points,)`` `ndarray`
            The vector from which to create the points' array.
        """
        self.points = vector.reshape([-1, self.n_dims])

    def same_space(self, other):
        r"""
        Check if two PointClouds have the same shapes

        Parameters
        ----------
        other : PointCloud
            The PointCloud to compare.
        Returns
        -------
        Boolean : True if they have the same shape
        """
        return self.points.shape == other.points.shape

    def __str__(self):
        return "{}: n_points: {}, n_dims: {}".format(
            type(self).__name__, self.n_points, self.n_dims
        )

    def __add__(self, other):
        """
        Overload the add operator

        Parameters
        ----------
        other : PointCloud
            The PointCloud to compare.
        Returns
        -------
        PointCloud : A PointCloud with points the sum of
                     the points of the two PointCloud
        """
        if self.same_space(other):
            new_points = self.points + other.points
            return PointCloud(new_points)
        else:
            raise ValueError('The two PointClouds dont have the same shape')

    def __sub__(self, other):
        r"""
        Overload the add operator

        Parameters
        ----------
        other : PointCloud
            The PointCloud to compare.
        Returns
        -------
        PointCloud : A PointCloud with points the difference
                     the points of the two PointCloud
        """
        if self.same_space(other):
            new_points = self.points - other.points
            return PointCloud(new_points)
        else:
            raise ValueError('The two PointClouds dont have the same shape')

    def bounds(self, boundary=0):
        r"""
        The minimum to maximum extent of the PointCloud. An optional boundary
        argument can be provided to expand the bounds by a constant margin.

        Parameters
        ----------
        boundary : `float`
            A optional padding distance that is added to the bounds. Default
            is ``0``, meaning the max/min of tightest possible containing
            square/cube/hypercube is returned.

        Returns
        -------
        min_b : ``(n_dims,)`` `ndarray`
            The minimum extent of the :map:`PointCloud` and boundary along
            each dimension
        max_b : ``(n_dims,)`` `ndarray`
            The maximum extent of the :map:`PointCloud` and boundary along
            each dimension
        """
        min_b = np.min(self.points, axis=0) - boundary
        max_b = np.max(self.points, axis=0) + boundary
        return min_b, max_b

    def range(self, boundary=0):
        r"""
        The range of the extent of the PointCloud.

        Parameters
        ----------
        boundary : `float`
            A optional padding distance that is used to extend the bounds
            from which the range is computed. Default is ``0``, no extension
            is performed.

        Returns
        -------
        range : ``(n_dims,)`` `ndarray`
            The range of the :map:`PointCloud` extent in each dimension.
        """
        min_b, max_b = self.bounds(boundary)
        return max_b - min_b

    def bounding_box(self):
        r"""
        Return a bounding box from two corner points as a directed graph.
        In the case of a 2D pointcloud, first point (0) should be nearest the
        origin. In the case of an image, this ordering would appear as:

        ::

            0<--3
            |   ^
            |   |
            v   |
            1-->2

        In the case of a pointcloud, the ordering will appear as:

        ::

            3<--2
            |   ^
            |   |
            v   |
            0-->1

        In the case of a 3D pointcloud, the first point (0) should be the
        near closest to the origin and the second point is the far opposite
        corner.

        Returns
        -------
        bounding_box : :map:`PointDirectedGraph`
            The axis aligned bounding box of the PointCloud.
        """
        if self.n_dims != 2 and self.n_dims != 3:
            raise ValueError(
                "Bounding boxes are only supported for 2D or 3D " "pointclouds."
            )
        min_p, max_p = self.bounds()
        if self.n_dims == 2:
            return bounding_box(min_p, max_p)
        elif self.n_dims == 3:
            return bounding_cuboid(min_p, max_p)

    def _view_2d(
        self,
        figure_id=None,
        new_figure=False,
        image_view=True,
        render_markers=True,
        marker_style="o",
        marker_size=5,
        marker_face_colour="r",
        marker_edge_colour="k",
        marker_edge_width=1.0,
        render_numbering=False,
        numbers_horizontal_align="center",
        numbers_vertical_align="bottom",
        numbers_font_name="sans-serif",
        numbers_font_size=10,
        numbers_font_style="normal",
        numbers_font_weight="normal",
        numbers_font_colour="k",
        render_axes=True,
        axes_font_name="sans-serif",
        axes_font_size=10,
        axes_font_style="normal",
        axes_font_weight="normal",
        axes_x_limits=None,
        axes_y_limits=None,
        axes_x_ticks=None,
        axes_y_ticks=None,
        figure_size=(7, 7),
        label=None,
        **kwargs
    ):
        r"""
        Visualization of the PointCloud in 2D.

        Returns
        -------
        figure_id : `object`, optional
            The id of the figure to be used.
        new_figure : `bool`, optional
            If ``True``, a new figure is created.
        image_view : `bool`, optional
            If ``True`` the PointCloud will be viewed as if it is in the image
            coordinate system.
        render_markers : `bool`, optional
            If ``True``, the markers will be rendered.
        marker_style : See Below, optional
            The style of the markers. Example options ::

                {., ,, o, v, ^, <, >, +, x, D, d, s, p, *, h, H, 1, 2, 3, 4, 8}

        marker_size : `int`, optional
            The size of the markers in points.
        marker_face_colour : See Below, optional
            The face (filling) colour of the markers.
            Example options ::

                {r, g, b, c, m, k, w}
                or
                (3, ) ndarray

        marker_edge_colour : See Below, optional
            The edge colour of the markers.
            Example options ::

                {r, g, b, c, m, k, w}
                or
                (3, ) ndarray

        marker_edge_width : `float`, optional
            The width of the markers' edge.
        render_numbering : `bool`, optional
            If ``True``, the landmarks will be numbered.
        numbers_horizontal_align : ``{center, right, left}``, optional
            The horizontal alignment of the numbers' texts.
        numbers_vertical_align : ``{center, top, bottom, baseline}``, optional
            The vertical alignment of the numbers' texts.
        numbers_font_name : See Below, optional
            The font of the numbers. Example options ::

                {serif, sans-serif, cursive, fantasy, monospace}

        numbers_font_size : `int`, optional
            The font size of the numbers.
        numbers_font_style : ``{normal, italic, oblique}``, optional
            The font style of the numbers.
        numbers_font_weight : See Below, optional
            The font weight of the numbers.
            Example options ::

                {ultralight, light, normal, regular, book, medium, roman,
                semibold, demibold, demi, bold, heavy, extra bold, black}

        numbers_font_colour : See Below, optional
            The font colour of the numbers.
            Example options ::

                {r, g, b, c, m, k, w}
                or
                (3, ) ndarray

        render_axes : `bool`, optional
            If ``True``, the axes will be rendered.
        axes_font_name : See Below, optional
            The font of the axes.
            Example options ::

                {serif, sans-serif, cursive, fantasy, monospace}

        axes_font_size : `int`, optional
            The font size of the axes.
        axes_font_style : {``normal``, ``italic``, ``oblique``}, optional
            The font style of the axes.
        axes_font_weight : See Below, optional
            The font weight of the axes.
            Example options ::

                {ultralight, light, normal, regular, book, medium, roman,
                semibold, demibold, demi, bold, heavy, extra bold, black}

        axes_x_limits : `float` or (`float`, `float`) or ``None``, optional
            The limits of the x axis. If `float`, then it sets padding on the
            right and left of the PointCloud as a percentage of the PointCloud's
            width. If `tuple` or `list`, then it defines the axis limits. If
            ``None``, then the limits are set automatically.
        axes_y_limits : (`float`, `float`) `tuple` or ``None``, optional
            The limits of the y axis. If `float`, then it sets padding on the
            top and bottom of the PointCloud as a percentage of the PointCloud's
            height. If `tuple` or `list`, then it defines the axis limits. If
            ``None``, then the limits are set automatically.
        axes_x_ticks : `list` or `tuple` or ``None``, optional
            The ticks of the x axis.
        axes_y_ticks : `list` or `tuple` or ``None``, optional
            The ticks of the y axis.
        figure_size : (`float`, `float`) `tuple` or ``None``, optional
            The size of the figure in inches.
        label : `str`, optional
            The name entry in case of a legend.

        Returns
        -------
        viewer : :map:`PointGraphViewer2d`
            The viewer object.
        """
        from menpo.visualize.base import PointGraphViewer2d

        adjacency_array = np.empty(0)
        renderer = PointGraphViewer2d(
            figure_id, new_figure, self.points, adjacency_array
        )
        renderer.render(
            image_view=image_view,
            render_lines=False,
            line_colour="b",
            line_style="-",
            line_width=1.0,
            render_markers=render_markers,
            marker_style=marker_style,
            marker_size=marker_size,
            marker_face_colour=marker_face_colour,
            marker_edge_colour=marker_edge_colour,
            marker_edge_width=marker_edge_width,
            render_numbering=render_numbering,
            numbers_horizontal_align=numbers_horizontal_align,
            numbers_vertical_align=numbers_vertical_align,
            numbers_font_name=numbers_font_name,
            numbers_font_size=numbers_font_size,
            numbers_font_style=numbers_font_style,
            numbers_font_weight=numbers_font_weight,
            numbers_font_colour=numbers_font_colour,
            render_axes=render_axes,
            axes_font_name=axes_font_name,
            axes_font_size=axes_font_size,
            axes_font_style=axes_font_style,
            axes_font_weight=axes_font_weight,
            axes_x_limits=axes_x_limits,
            axes_y_limits=axes_y_limits,
            axes_x_ticks=axes_x_ticks,
            axes_y_ticks=axes_y_ticks,
            figure_size=figure_size,
            label=label,
        )
        return renderer

    def _view_landmarks_2d(
        self,
        group=None,
        with_labels=None,
        without_labels=None,
        figure_id=None,
        new_figure=False,
        image_view=True,
        render_markers=True,
        marker_style="s",
        marker_size=7,
        marker_face_colour="k",
        marker_edge_colour="k",
        marker_edge_width=1.0,
        render_lines_lms=True,
        line_colour_lms=None,
        line_style_lms="-",
        line_width_lms=1,
        render_markers_lms=True,
        marker_style_lms="o",
        marker_size_lms=5,
        marker_face_colour_lms=None,
        marker_edge_colour_lms=None,
        marker_edge_width_lms=1.0,
        render_numbering=False,
        numbers_horizontal_align="center",
        numbers_vertical_align="bottom",
        numbers_font_name="sans-serif",
        numbers_font_size=10,
        numbers_font_style="normal",
        numbers_font_weight="normal",
        numbers_font_colour="k",
        render_legend=False,
        legend_title="",
        legend_font_name="sans-serif",
        legend_font_style="normal",
        legend_font_size=10,
        legend_font_weight="normal",
        legend_marker_scale=None,
        legend_location=2,
        legend_bbox_to_anchor=(1.05, 1.0),
        legend_border_axes_pad=None,
        legend_n_columns=1,
        legend_horizontal_spacing=None,
        legend_vertical_spacing=None,
        legend_border=True,
        legend_border_padding=None,
        legend_shadow=False,
        legend_rounded_corners=False,
        render_axes=False,
        axes_font_name="sans-serif",
        axes_font_size=10,
        axes_font_style="normal",
        axes_font_weight="normal",
        axes_x_limits=None,
        axes_y_limits=None,
        axes_x_ticks=None,
        axes_y_ticks=None,
        figure_size=(7, 7),
    ):
        """
        Visualize the landmarks. This method will appear on the `PointCloud` as
        ``view_landmarks``.

        Parameters
        ----------
        group : `str` or``None`` optional
            The landmark group to be visualized. If ``None`` and there are more
            than one landmark groups, an error is raised.
        with_labels : ``None`` or `str` or `list` of `str`, optional
            If not ``None``, only show the given label(s). Should **not** be
            used with the ``without_labels`` kwarg.
        without_labels : ``None`` or `str` or `list` of `str`, optional
            If not ``None``, show all except the given label(s). Should **not**
            be used with the ``with_labels`` kwarg.
        figure_id : `object`, optional
            The id of the figure to be used.
        new_figure : `bool`, optional
            If ``True``, a new figure is created.
        image_view : `bool`, optional
            If ``True`` the PointCloud will be viewed as if it is in the image
            coordinate system.
        render_markers : `bool`, optional
            If ``True``, the markers will be rendered.
        marker_style : See Below, optional
            The style of the markers. Example options ::

                {., ,, o, v, ^, <, >, +, x, D, d, s, p, *, h, H, 1, 2, 3, 4, 8}

        marker_size : `int`, optional
            The size of the markers in points.
        marker_face_colour : See Below, optional
            The face (filling) colour of the markers.
            Example options ::

                {r, g, b, c, m, k, w}
                or
                (3, ) ndarray

        marker_edge_colour : See Below, optional
            The edge colour of the markers.
            Example options ::

                {r, g, b, c, m, k, w}
                or
                (3, ) ndarray

        marker_edge_width : `float`, optional
            The width of the markers' edge.
        render_lines_lms : `bool`, optional
            If ``True``, the edges of the landmarks will be rendered.
        line_colour_lms : See Below, optional
            The colour of the lines of the landmarks.
            Example options::

                {r, g, b, c, m, k, w}
                or
                (3, ) ndarray

        line_style_lms : ``{-, --, -., :}``, optional
            The style of the lines of the landmarks.
        line_width_lms : `float`, optional
            The width of the lines of the landmarks.
        render_markers : `bool`, optional
            If ``True``, the markers of the landmarks will be rendered.
        marker_style : See Below, optional
            The style of the markers of the landmarks. Example options ::

                {., ,, o, v, ^, <, >, +, x, D, d, s, p, *, h, H, 1, 2, 3, 4, 8}

        marker_size : `int`, optional
            The size of the markers of the landmarks in points.
        marker_face_colour : See Below, optional
            The face (filling) colour of the markers of the landmarks.
            Example options ::

                {r, g, b, c, m, k, w}
                or
                (3, ) ndarray

        marker_edge_colour : See Below, optional
            The edge colour of the markers of the landmarks.
            Example options ::

                {r, g, b, c, m, k, w}
                or
                (3, ) ndarray

        marker_edge_width : `float`, optional
            The width of the markers' edge of the landmarks.
        render_numbering : `bool`, optional
            If ``True``, the landmarks will be numbered.
        numbers_horizontal_align : ``{center, right, left}``, optional
            The horizontal alignment of the numbers' texts.
        numbers_vertical_align : ``{center, top, bottom, baseline}``, optional
            The vertical alignment of the numbers' texts.
        numbers_font_name : See Below, optional
            The font of the numbers. Example options ::

                {serif, sans-serif, cursive, fantasy, monospace}

        numbers_font_size : `int`, optional
            The font size of the numbers.
        numbers_font_style : ``{normal, italic, oblique}``, optional
            The font style of the numbers.
        numbers_font_weight : See Below, optional
            The font weight of the numbers.
            Example options ::

                {ultralight, light, normal, regular, book, medium, roman,
                semibold, demibold, demi, bold, heavy, extra bold, black}

        numbers_font_colour : See Below, optional
            The font colour of the numbers.
            Example options ::

                {r, g, b, c, m, k, w}
                or
                (3, ) ndarray

        render_legend : `bool`, optional
            If ``True``, the legend will be rendered.
        legend_title : `str`, optional
            The title of the legend.
        legend_font_name : See below, optional
            The font of the legend. Example options ::

                {serif, sans-serif, cursive, fantasy, monospace}

        legend_font_style : ``{normal, italic, oblique}``, optional
            The font style of the legend.
        legend_font_size : `int`, optional
            The font size of the legend.
        legend_font_weight : See Below, optional
            The font weight of the legend.
            Example options ::

                {ultralight, light, normal, regular, book, medium, roman,
                semibold, demibold, demi, bold, heavy, extra bold, black}

        legend_marker_scale : `float`, optional
            The relative size of the legend markers with respect to the original
        legend_location : `int`, optional
            The location of the legend. The predefined values are:

            =============== ==
            'best'          0
            'upper right'   1
            'upper left'    2
            'lower left'    3
            'lower right'   4
            'right'         5
            'center left'   6
            'center right'  7
            'lower center'  8
            'upper center'  9
            'center'        10
            =============== ==

        legend_bbox_to_anchor : (`float`, `float`) `tuple`, optional
            The bbox that the legend will be anchored.
        legend_border_axes_pad : `float`, optional
            The pad between the axes and legend border.
        legend_n_columns : `int`, optional
            The number of the legend's columns.
        legend_horizontal_spacing : `float`, optional
            The spacing between the columns.
        legend_vertical_spacing : `float`, optional
            The vertical space between the legend entries.
        legend_border : `bool`, optional
            If ``True``, a frame will be drawn around the legend.
        legend_border_padding : `float`, optional
            The fractional whitespace inside the legend border.
        legend_shadow : `bool`, optional
            If ``True``, a shadow will be drawn behind legend.
        legend_rounded_corners : `bool`, optional
            If ``True``, the frame's corners will be rounded (fancybox).
        render_axes : `bool`, optional
            If ``True``, the axes will be rendered.
        axes_font_name : See Below, optional
            The font of the axes. Example options ::

                {serif, sans-serif, cursive, fantasy, monospace}

        axes_font_size : `int`, optional
            The font size of the axes.
        axes_font_style : ``{normal, italic, oblique}``, optional
            The font style of the axes.
        axes_font_weight : See Below, optional
            The font weight of the axes.
            Example options ::

                {ultralight, light, normal, regular, book, medium, roman,
                semibold,demibold, demi, bold, heavy, extra bold, black}

        axes_x_limits : `float` or (`float`, `float`) or ``None``, optional
            The limits of the x axis. If `float`, then it sets padding on the
            right and left of the PointCloud as a percentage of the PointCloud's
            width. If `tuple` or `list`, then it defines the axis limits. If
            ``None``, then the limits are set automatically.
        axes_y_limits : (`float`, `float`) `tuple` or ``None``, optional
            The limits of the y axis. If `float`, then it sets padding on the
            top and bottom of the PointCloud as a percentage of the PointCloud's
            height. If `tuple` or `list`, then it defines the axis limits. If
            ``None``, then the limits are set automatically.
        axes_x_ticks : `list` or `tuple` or ``None``, optional
            The ticks of the x axis.
        axes_y_ticks : `list` or `tuple` or ``None``, optional
            The ticks of the y axis.
        figure_size : (`float`, `float`) `tuple` or ``None`` optional
            The size of the figure in inches.

        Raises
        ------
        ValueError
            If both ``with_labels`` and ``without_labels`` are passed.
        ValueError
            If the landmark manager doesn't contain the provided group label.
        """
        if not self.has_landmarks:
            raise ValueError(
                "PointCloud does not have landmarks attached, "
                "unable to view landmarks."
            )
        self_view = self.view(
            figure_id=figure_id,
            new_figure=new_figure,
            image_view=image_view,
            figure_size=figure_size,
            render_markers=render_markers,
            marker_style=marker_style,
            marker_size=marker_size,
            marker_face_colour=marker_face_colour,
            marker_edge_colour=marker_edge_colour,
            marker_edge_width=marker_edge_width,
        )
        # correct group label in legend
        if group is None:
            group = self.landmarks.group_labels[0]
        landmark_view = self.landmarks[group].view(
            with_labels=with_labels,
            without_labels=without_labels,
            figure_id=self_view.figure_id,
            new_figure=False,
            group=group,
            image_view=image_view,
            render_lines=render_lines_lms,
            line_colour=line_colour_lms,
            line_style=line_style_lms,
            line_width=line_width_lms,
            render_markers=render_markers_lms,
            marker_style=marker_style_lms,
            marker_size=marker_size_lms,
            marker_face_colour=marker_face_colour_lms,
            marker_edge_colour=marker_edge_colour_lms,
            marker_edge_width=marker_edge_width_lms,
            render_numbering=render_numbering,
            numbers_horizontal_align=numbers_horizontal_align,
            numbers_vertical_align=numbers_vertical_align,
            numbers_font_name=numbers_font_name,
            numbers_font_size=numbers_font_size,
            numbers_font_style=numbers_font_style,
            numbers_font_weight=numbers_font_weight,
            numbers_font_colour=numbers_font_colour,
            render_legend=render_legend,
            legend_title=legend_title,
            legend_font_name=legend_font_name,
            legend_font_style=legend_font_style,
            legend_font_size=legend_font_size,
            legend_font_weight=legend_font_weight,
            legend_marker_scale=legend_marker_scale,
            legend_location=legend_location,
            legend_bbox_to_anchor=legend_bbox_to_anchor,
            legend_border_axes_pad=legend_border_axes_pad,
            legend_n_columns=legend_n_columns,
            legend_horizontal_spacing=legend_horizontal_spacing,
            legend_vertical_spacing=legend_vertical_spacing,
            legend_border=legend_border,
            legend_border_padding=legend_border_padding,
            legend_shadow=legend_shadow,
            legend_rounded_corners=legend_rounded_corners,
            render_axes=render_axes,
            axes_font_name=axes_font_name,
            axes_font_size=axes_font_size,
            axes_font_style=axes_font_style,
            axes_font_weight=axes_font_weight,
            axes_x_limits=axes_x_limits,
            axes_y_limits=axes_y_limits,
            axes_x_ticks=axes_x_ticks,
            axes_y_ticks=axes_y_ticks,
            figure_size=figure_size,
        )

        return landmark_view

    def _view_3d(
        self,
        figure_id=None,
        new_figure=True,
        render_markers=True,
        marker_style="sphere",
        marker_size=None,
        marker_colour="r",
        marker_resolution=8,
        step=None,
        alpha=1.0,
        render_numbering=False,
        numbers_colour="k",
        numbers_size=None,
        colours=[],
        keep_alpha=False,
        inline=True,
        return_widget=False,
        **kwargs
    ):
        r"""
        Visualization of the PointCloud in 3D.

        Parameters
        ----------
        figure_id : `object`, optional
            The id of the figure to be used.
        new_figure : `bool`, optional
            If ``True``, a new figure is created.
        render_markers : `bool`, optional
            If ``True``, the markers will be rendered.
        marker_style : `str`, optional
            The style of the markers.
            Example options ::

                {2darrow, 2dcircle, 2dcross, 2ddash, 2ddiamond, 2dhooked_arrow,
                 2dsquare, 2dthick_arrow, 2dthick_cross, 2dtriangle, 2dvertex,
                 arrow, axes, cone, cube, cylinder, point, sphere}

        marker_size : `float` or ``None``, optional
            The size of the markers. This size can be seen as a scale factor
            applied to the size markers, which is by default calculated from
            the inter-marker spacing. If ``None``, then an optimal marker size
            value will be set automatically.
        marker_colour : See Below, optional
            The colour of the markers.
            Example options ::

                {r, g, b, c, m, k, w}
                or
                (3, ) ndarray

        marker_resolution : `int`, optional
            The resolution of the markers. For spheres, for instance, this is
            the number of divisions along theta and phi.
        step : `int` or ``None``, optional
            If `int`, then one every `step` vertexes will be rendered.
            If ``None``, then all vertexes will be rendered.
        alpha : `float`, optional
            Defines the transparency (opacity) of the object.
        render_numbering : `bool`, optional
            If ``True``, the points will be numbered.
        numbers_colour : See Below, optional
            The colour of the numbers.
            Example options ::

                {r, g, b, c, m, k, w}
                or
                (3, ) ndarray

        numbers_size : `float` or ``None``, optional
            The size of the numbers. This size can be seen as a scale factor
            applied to the numbers, which is by default calculated from
            the inter-marker spacing. If ``None``, then an optimal numbers size
            value will be set automatically.

        Returns
        -------
        renderer : `menpo3d.visualize.PointGraphViewer3d`
            The Menpo3D rendering object.
        """

        if inline:
            try:
                from menpo3d.visualize import PointGraphInlineViewer3d

                edges = np.empty(0)
                renderer = PointGraphInlineViewer3d(figure_id, new_figure,
                                                    self.points, edges)
                render_return = renderer._render(
                    render_lines=False,
                    render_markers=render_markers,
                    marker_style=marker_style,
                    marker_size=marker_size,
                    marker_colour=marker_colour,
                    render_numbering=render_numbering,
                    numbers_colour=numbers_colour,
                    numbers_size=numbers_size,
                    colours=colours,
                    keep_alpha=keep_alpha
                )
                if render_return is not renderer:
                    renderer.close()
                    return

                if return_widget:
                    return renderer
                else:
                    renderer.display()

            except ImportError as e:
                from menpo.visualize import Menpo3dMissingError

                raise Menpo3dMissingError(e)
        else:
            try:
                from menpo3d.visualize import PointGraphViewer3d

                edges = np.empty(0)
                renderer = PointGraphViewer3d(figure_id, new_figure,
                                              self.points, edges)
                renderer.render(
                    render_lines=False,
                    render_markers=render_markers,
                    marker_style=marker_style,
                    marker_size=marker_size,
                    marker_colour=marker_colour,
                    marker_resolution=marker_resolution,
                    step=step,
                    alpha=alpha,
                    render_numbering=render_numbering,
                    numbers_colour=numbers_colour,
                    numbers_size=numbers_size,
                )

                return renderer
            except ImportError as e:
                from menpo.visualize import Menpo3dMissingError

                raise Menpo3dMissingError(e)

    def _view_landmarks_3d(
        self,
        group=None,
        with_labels=None,
        without_labels=None,
        figure_id=None,
        new_figure=True,
        render_lines=True,
        line_colour=None,
        line_width=4,
        render_markers=True,
        marker_style="sphere",
        marker_size=None,
        marker_colour=None,
        marker_resolution=8,
        step=None,
        alpha=1.0,
        render_numbering=False,
        numbers_colour="k",
        numbers_size=None,
    ):
        r"""
        Visualization of the PointCloud landmarks in 3D.

        Parameters
        ----------
        with_labels : ``None`` or `str` or `list` of `str`, optional
            If not ``None``, only show the given label(s). Should **not** be
            used with the ``without_labels`` kwarg.
        without_labels : ``None`` or `str` or `list` of `str`, optional
            If not ``None``, show all except the given label(s). Should **not**
            be used with the ``with_labels`` kwarg.
        group : `str` or `None`, optional
            The landmark group to be visualized. If ``None`` and there are more
            than one landmark groups, an error is raised.
        figure_id : `object`, optional
            The id of the figure to be used.
        new_figure : `bool`, optional
            If ``True``, a new figure is created.
        render_lines : `bool`, optional
            If ``True``, then the lines will be rendered.
        line_colour : See Below, optional
            The colour of the lines. If ``None``, a different colour will be
            automatically selected for each label.
            Example options ::

                {r, g, b, c, m, k, w}
                or
                (3, ) ndarray
                or
                None

        line_width : `float`, optional
            The width of the lines.
        render_markers : `bool`, optional
            If ``True``, then the markers will be rendered.
        marker_style : `str`, optional
            The style of the markers.
            Example options ::

                {2darrow, 2dcircle, 2dcross, 2ddash, 2ddiamond, 2dhooked_arrow,
                 2dsquare, 2dthick_arrow, 2dthick_cross, 2dtriangle, 2dvertex,
                 arrow, axes, cone, cube, cylinder, point, sphere}

        marker_size : `float` or ``None``, optional
            The size of the markers. This size can be seen as a scale factor
            applied to the size markers, which is by default calculated from
            the inter-marker spacing. If ``None``, then an optimal marker size
            value will be set automatically.
        marker_colour : See Below, optional
            The colour of the markers. If ``None``, a different colour will be
            automatically selected for each label.
            Example options ::

                {r, g, b, c, m, k, w}
                or
                (3, ) ndarray
                or
                None

        marker_resolution : `int`, optional
            The resolution of the markers. For spheres, for instance, this is
            the number of divisions along theta and phi.
        step : `int` or ``None``, optional
            If `int`, then one every `step` vertexes will be rendered.
            If ``None``, then all vertexes will be rendered.
        alpha : `float`, optional
            Defines the transparency (opacity) of the object.
        render_numbering : `bool`, optional
            If ``True``, the points will be numbered.
        numbers_colour : See Below, optional
            The colour of the numbers.
            Example options ::

                {r, g, b, c, m, k, w}
                or
                (3, ) ndarray

        numbers_size : `float` or ``None``, optional
            The size of the numbers. This size can be seen as a scale factor
            applied to the numbers, which is by default calculated from
            the inter-marker spacing. If ``None``, then an optimal numbers size
            value will be set automatically.

        Returns
        -------
        renderer : `menpo3d.visualize.LandmarkViewer3d`
            The Menpo3D rendering object.
        """
        if not self.has_landmarks:
            raise ValueError(
                "PointCloud does not have landmarks attached, "
                "unable to view landmarks."
            )
        self_view = self.view(figure_id=figure_id, new_figure=new_figure)
        landmark_view = self.landmarks[group].view(
            with_labels=with_labels,
            without_labels=without_labels,
            figure_id=self_view.figure_id,
            new_figure=False,
            render_lines=render_lines,
            line_colour=line_colour,
            line_width=line_width,
            render_markers=render_markers,
            marker_style=marker_style,
            marker_size=marker_size,
            marker_colour=marker_colour,
            marker_resolution=marker_resolution,
            step=step,
            alpha=alpha,
            render_numbering=render_numbering,
            numbers_colour=numbers_colour,
            numbers_size=numbers_size,
        )

        return landmark_view

    def _transform_self_inplace(self, transform):
        self.points = transform(self.points)
        return self

    def distance_to(self, pointcloud, **kwargs):
        r"""
        Returns a distance matrix between this PointCloud and another.
        By default the Euclidean distance is calculated - see
        `scipy.spatial.distance.cdist` for valid kwargs to change the metric
        and other properties.

        Parameters
        ----------
        pointcloud : :map:`PointCloud`
            The second pointcloud to compute distances between. This must be
            of the same dimension as this PointCloud.

        Returns
        -------
        distance_matrix: ``(n_points, n_points)`` `ndarray`
            The symmetric pairwise distance matrix between the two PointClouds
            s.t. ``distance_matrix[i, j]`` is the distance between the i'th
            point of this PointCloud and the j'th point of the input
            PointCloud.
        """
        if self.n_dims != pointcloud.n_dims:
            raise ValueError(
                "The two PointClouds must be of the same " "dimensionality."
            )
        return cdist(self.points, pointcloud.points, **kwargs)

    def find_closest_vertices(self, pointcloud, return_sparse=True, **kwargs):
        r"""
        Returns a matrix  where for each vertex in this PointCloud
        with N vertices,  its closest vertex in target PoinCloud
        with M vertices is calculated
        By default the Euclidean distance is calculated - see
        `scipy.spatial.distance.cdist` for valid kwargs to change the metric
        and other properties.

        Parameters
        ----------
        pointcloud : :map:`PointCloud`
            The second pointcloud to compute distances between. This must be
            of the same dimension as this PointCloud.

        Returns
        -------
        closest_vertices_matrix: ``(N, M)`` `ndarray`
           A numpy.darray with NxM elements with 1
                denotes the closest vertex i.e
                [[0,1,0],[0,0,1]]
                The second vertex in target pointcloud is the
                closest vertex to the first vertex in this pointcloud.
                In a similar way, the third vertex in target pointcloud
                is the closest vertex to the second vertex in
               this pointcloud.
        """
        closest_vertices = np.zeros((self.points.shape[0],
                                     pointcloud.points.shape[0]),
                                    dtype=np.uint8)
        indx_vertices = np.argmin(self.distance_to(pointcloud,
                                                   **kwargs), axis=1)
        closest_vertices[np.arange(len(indx_vertices)), indx_vertices] = 1
        if return_sparse:
            closest_vertices = sp.csr_matrix(closest_vertices)
        return closest_vertices

    def norm(self, **kwargs):
        r"""
        Returns the norm of this PointCloud. This is a translation and
        rotation invariant measure of the point cloud's intrinsic size - in
        other words, it is always taken around the point cloud's centre.

        By default, the Frobenius norm is taken, but this can be changed by
        setting kwargs - see ``numpy.linalg.norm`` for valid options.

        Returns
        -------
        norm : `float`
            The norm of this :map:`PointCloud`
        """
        return np.linalg.norm(self.points - self.centre(), **kwargs)

    def from_mask(self, mask):
        """
        A 1D boolean array with the same number of elements as the number of
        points in the PointCloud. This is then broadcast across the dimensions
        of the PointCloud and returns a new PointCloud containing only those
        points that were ``True`` in the mask.

        Parameters
        ----------
        mask : ``(n_points,)`` `ndarray`
            1D array of booleans

        Returns
        -------
        pointcloud : :map:`PointCloud`
            A new pointcloud that has been masked.

        Raises
        ------
        ValueError
            Mask must have same number of points as pointcloud.
        """
        if mask.shape[0] != self.n_points:
            raise ValueError(
                "Mask must be a 1D boolean array of the same "
                "number of entries as points in this PointCloud."
            )
        pc = self.copy()
        pc.points = pc.points[mask, :]
        return pc

    def constrain_to_bounds(self, bounds):
        r"""
        Returns a copy of this PointCloud, constrained to lie exactly within
        the given bounds. Any points outside the bounds will be 'snapped'
        to lie *exactly* on the boundary.

        Parameters
        ----------
        bounds : ``(n_dims, n_dims)`` tuple of scalars
            The bounds to constrain this pointcloud within.

        Returns
        -------
        constrained : :map:`PointCloud`
            The constrained pointcloud.
        """
        pc = self.copy()
        for k in range(pc.n_dims):
            tmp = pc.points[:, k]
            tmp[tmp < bounds[0][k]] = bounds[0][k]
            tmp[tmp > bounds[1][k]] = bounds[1][k]
            pc.points[:, k] = tmp
        return pc<|MERGE_RESOLUTION|>--- conflicted
+++ resolved
@@ -4,15 +4,6 @@
 from warnings import warn
 
 import numpy as np
-<<<<<<< HEAD
-import scipy.sparse as sp
-
-try:
-    import collections.abc as collections_abc
-except ImportError:
-    import collections as collections_abc
-=======
->>>>>>> 965ca43f
 from scipy.sparse import csr_matrix
 from scipy.spatial.distance import cdist
 
@@ -1414,7 +1405,7 @@
                                                    **kwargs), axis=1)
         closest_vertices[np.arange(len(indx_vertices)), indx_vertices] = 1
         if return_sparse:
-            closest_vertices = sp.csr_matrix(closest_vertices)
+            closest_vertices = csr_matrix(closest_vertices)
         return closest_vertices
 
     def norm(self, **kwargs):
