import numbers
import warnings
from warnings import warn

import numpy as np

try:
    import collections.abc as collections_abc
except ImportError:
    import collections as collections_abc
from scipy.sparse import csr_matrix
from scipy.spatial.distance import cdist

from menpo.transform import WithDims
from menpo.visualize import viewwrapper

from .base import Shape


def bounding_box(closest_to_origin, opposite_corner):
    r"""
    Return a bounding box from two corner points as a directed graph.
    The the first point (0) should be nearest the origin.
    In the case of an image, this ordering would appear as:

    ::

        0<--3
        |   ^
        |   |
        v   |
        1-->2

    In the case of a pointcloud, the ordering will appear as:

    ::

        3<--2
        |   ^
        |   |
        v   |
        0-->1


    Parameters
    ----------
    closest_to_origin : (`float`, `float`)
        Two floats representing the coordinates closest to the origin.
        Represented by (0) in the graph above. For an image, this will
        be the top left. For a pointcloud, this will be the bottom left.
    opposite_corner  : (`float`, `float`)
        Two floats representing the coordinates opposite the corner closest
        to the origin.
        Represented by (2) in the graph above. For an image, this will
        be the bottom right. For a pointcloud, this will be the top right.

    Returns
    -------
    bounding_box : :map:`PointDirectedGraph`
        The axis aligned bounding box from the two given corners.
    """
    from .graph import PointDirectedGraph

    if len(closest_to_origin) != 2 or len(opposite_corner) != 2:
<<<<<<< HEAD
        raise ValueError('Only 2D bounding boxes can be created.')

    adjacency_matrix = csr_matrix(([1] * 4, ([0, 1, 2, 3], [1, 2, 3, 0])),
                                  shape=(4, 4))
    box = np.array([closest_to_origin,
                    [opposite_corner[0], closest_to_origin[1]],
                    opposite_corner,
                    [closest_to_origin[0], opposite_corner[1]]],
                   dtype=np.float)
=======
        raise ValueError("Only 2D bounding boxes can be created.")

    adjacency_matrix = csr_matrix(([1] * 4, ([0, 1, 2, 3], [1, 2, 3, 0])), shape=(4, 4))
    box = np.array(
        [
            closest_to_origin,
            [opposite_corner[0], closest_to_origin[1]],
            opposite_corner,
            [closest_to_origin[0], opposite_corner[1]],
        ],
        dtype=np.float,
    )
>>>>>>> 4815e402
    return PointDirectedGraph(box, adjacency_matrix, copy=False)


def bounding_cuboid(near_closest_to_origin, far_opposite_corner):
    r"""
    Return a bounding cuboid from the near closest and far opposite
    corners as a directed graph.

    Parameters
    ----------
    near_closest_to_origin : (`float`, `float`, `float`)
        Three floats representing the coordinates of the near corner closest to
        the origin.
    far_opposite_corner  : (`float`, `float`, `float`)
        Three floats representing the coordinates of the far opposite corner
        compared to near_closest_to_origin.

    Returns
    -------
    bounding_box : :map:`PointDirectedGraph`
        The axis aligned bounding cuboid from the two given corners.
    """
    from .graph import PointDirectedGraph

    if len(near_closest_to_origin) != 3 or len(far_opposite_corner) != 3:
        raise ValueError("Only 3D bounding cuboids can be created.")

    adjacency_matrix = csr_matrix(
        (
            [1] * 12,
            (
                [0, 1, 2, 3, 0, 1, 2, 3, 4, 5, 6, 7],
                [1, 2, 3, 0, 4, 5, 6, 7, 5, 6, 7, 4],
            ),
        ),
        shape=(8, 8),
    )
    cuboid = np.array(
        [
            near_closest_to_origin,
            [
                far_opposite_corner[0],
                near_closest_to_origin[1],
                near_closest_to_origin[2],
            ],
            [far_opposite_corner[0], far_opposite_corner[1], near_closest_to_origin[2]],
            [
                near_closest_to_origin[0],
                far_opposite_corner[1],
                near_closest_to_origin[2],
            ],
            [
                near_closest_to_origin[0],
                near_closest_to_origin[1],
                far_opposite_corner[2],
            ],
            [far_opposite_corner[0], near_closest_to_origin[1], far_opposite_corner[2]],
            far_opposite_corner,
            [near_closest_to_origin[0], far_opposite_corner[1], far_opposite_corner[2]],
        ],
        dtype=np.float,
    )
    return PointDirectedGraph(cuboid, adjacency_matrix, copy=False)


class PointCloud(Shape):
    r"""
    An N-dimensional point cloud. This is internally represented as an
    `ndarray` of shape ``(n_points, n_dims)``. This class is important for
    dealing with complex functionality such as viewing and representing
    metadata such as landmarks.

    Currently only 2D and 3D pointclouds are viewable.

    Parameters
    ----------
    points : ``(n_points, n_dims)`` `ndarray`
        The array representing the points.
    copy : `bool`, optional
        If ``False``, the points will not be copied on assignment. Note that
        this will miss out on additional checks. Further note that we still
        demand that the array is C-contiguous - if it isn't, a copy will be
        generated anyway.
        In general this should only be used if you know what you are doing.
    """

    def __init__(self, points, copy=True):
        super(PointCloud, self).__init__()
        if not copy:
            if not points.flags.c_contiguous:
                warn(
                    "The copy flag was NOT honoured. A copy HAS been made. "
                    "Please ensure the data you pass is C-contiguous."
                )
                points = np.array(points, copy=True, order="C")
        else:
            points = np.array(points, copy=True, order="C")
        self.points = points

    @classmethod
    def init_2d_grid(cls, shape, spacing=None):
        r"""
        Create a pointcloud that exists on a regular 2D grid. The first
        dimension is the number of rows in the grid and the second dimension
        of the shape is the number of columns. ``spacing`` optionally allows
        the definition of the distance between points (uniform over points).
        The spacing may be different for rows and columns.

        Parameters
        ----------
        shape : `tuple` of 2 `int`
            The size of the grid to create, this defines the number of points
            across each dimension in the grid. The first element is the number
            of rows and the second is the number of columns.
        spacing : `int` or `tuple` of 2 `int`, optional
            The spacing between points. If a single `int` is provided, this
            is applied uniformly across each dimension. If a `tuple` is
            provided, the spacing is applied non-uniformly as defined e.g.
            ``(2, 3)`` gives a spacing of 2 for the rows and 3 for the
            columns.

        Returns
        -------
        shape_cls : `type(cls)`
            A PointCloud or subclass arranged in a grid.
        """
        if len(shape) != 2:
            raise ValueError("shape must be 2D.")

        grid = np.meshgrid(np.arange(shape[0]), np.arange(shape[1]), indexing="ij")
        points = np.require(
            np.concatenate(grid).reshape([2, -1]).T,
            dtype=np.float64,
            requirements=["C"],
        )

        if spacing is not None:
            if not (
                isinstance(spacing, numbers.Number)
                or isinstance(spacing, collections_abc.Sequence)
            ):
                raise ValueError(
                    "spacing must be either a single number "
                    "to be applied over each dimension, or a 2D "
                    "sequence of numbers."
                )
            if isinstance(spacing, collections_abc.Sequence) and len(spacing) != 2:
                raise ValueError("spacing must be 2D.")

            points *= np.asarray(spacing, dtype=np.float64)
        return cls(points, copy=False)

    @classmethod
    def init_from_depth_image(cls, depth_image):
        r"""
        Return a 3D point cloud from the given depth image. The depth image
        is assumed to represent height/depth values and the XY coordinates
        are assumed to unit spaced and represent image coordinates. This is
        particularly useful for visualising depth values that have been
        recovered from images.

        Parameters
        ----------
        depth_image : :map:`Image` or subclass
            A single channel image that contains depth values - as commonly
            returned by RGBD cameras, for example.

        Returns
        -------
        depth_cloud : ``type(cls)``
            A new 3D PointCloud with unit XY coordinates and the given depth
            values as Z coordinates.
        """
        from menpo.image import MaskedImage

        new_pcloud = cls.init_2d_grid(depth_image.shape)
        if isinstance(depth_image, MaskedImage):
            new_pcloud = new_pcloud.from_mask(depth_image.mask.as_vector())
        return cls(
            np.hstack([new_pcloud.points, depth_image.as_vector(keep_channels=True).T]),
            copy=False,
        )

    def with_dims(self, dims):
        r"""
        Return a copy of this shape with only particular dimensions retained.

        Parameters
        ----------
        dims : valid numpy array slice
            The slice that will be used on the dimensionality axis of the shape
            under transform. For example, to go from a 3D shape to a 2D one,
            [0, 1] could be provided or np.array([True, True, False]).

        Returns
        -------
        copy of self, with only the requested dims
        """
        return WithDims(dims).apply(self)

    @property
    def lms(self):
        """Deprecated.
        Maintained for compatibility, will be removed in a future version.
        Returns a copy of this object, which previously would have held
        the 'underlying' :map:`PointCloud` subclass.

        :type: self
        """
        from menpo.base import MenpoDeprecationWarning

        warnings.warn(
            "The .lms property is deprecated. LandmarkGroups are "
            "now shapes themselves - so you can use them directly "
            "anywhere you previously used .lms."
            'Simply remove ".lms" from your code and things '
            "will work as expected (and this warning will go away)",
            MenpoDeprecationWarning,
        )
        return self.copy()

    @property
    def n_points(self):
        r"""
        The number of points in the pointcloud.

        :type: `int`
        """
        return self.points.shape[0]

    @property
    def n_dims(self):
        r"""
        The number of dimensions in the pointcloud.

        :type: `int`
        """
        return self.points.shape[1]

    def h_points(self):
        r"""
        Convert poincloud to a homogeneous array: ``(n_dims + 1, n_points)``

        :type: ``type(self)``
        """
        return np.concatenate(
            (self.points.T, np.ones(self.n_points, dtype=self.points.dtype)[None, :])
        )

    def centre(self):
        r"""
        The mean of all the points in this PointCloud (centre of mass).

        Returns
        -------
        centre : ``(n_dims)`` `ndarray`
            The mean of this PointCloud's points.
        """
        return np.mean(self.points, axis=0)

    def centre_of_bounds(self):
        r"""
        The centre of the absolute bounds of this PointCloud. Contrast with
        :meth:`centre`, which is the mean point position.

        Returns
        -------
        centre : ``n_dims`` `ndarray`
            The centre of the bounds of this PointCloud.
        """
        min_b, max_b = self.bounds()
        return (min_b + max_b) / 2.0

    def _as_vector(self):
        r"""
        Returns a flattened representation of the pointcloud.
        Note that the flattened representation is of the form
        ``[x0, y0, x1, y1, ....., xn, yn]`` for 2D.

        Returns
        -------
        flattened : ``(n_points,)`` `ndarray`
            The flattened points.
        """
        return self.points.ravel()

    def tojson(self):
        r"""
        Convert this :map:`PointCloud` to a dictionary representation suitable
        for inclusion in the LJSON landmark format.

        Returns
        -------
        json : `dict`
            Dictionary with ``points`` keys.
        """
        return {"labels": [], "landmarks": {"points": self.points.tolist()}}

    def _from_vector_inplace(self, vector):
        r"""
        Updates the points of this PointCloud in-place with the reshaped points
        from the provided vector. Note that the vector should have the form
        ``[x0, y0, x1, y1, ....., xn, yn]`` for 2D.

        Parameters
        ----------
        vector : ``(n_points,)`` `ndarray`
            The vector from which to create the points' array.
        """
        self.points = vector.reshape([-1, self.n_dims])

    def same_space(self, other):
        r"""
        Check if two PointClouds have the same shapes

        Parameters
        ----------
        other : PointCloud
            The PointCloud to compare.
        Returns
        -------
        Boolean : True if they have the same shape
        """
        return self.points.shape == other.points.shape

    def __str__(self):
        return "{}: n_points: {}, n_dims: {}".format(
            type(self).__name__, self.n_points, self.n_dims
        )

    def __add__(self, other):
        """
        Overload the add operator

        Parameters
        ----------
        other : PointCloud
            The PointCloud to compare.
        Returns
        -------
        PointCloud : A PointCloud with points the sum of
                     the points of the two PointCloud
        """
        if self.same_space(other):
            new_points = self.points + other.points
            return PointCloud(new_points)
        else:
            raise ValueError('The two PointClouds dont have the same shape')

    def __sub__(self, other):
        r"""
        Overload the add operator

        Parameters
        ----------
        other : PointCloud
            The PointCloud to compare.
        Returns
        -------
        PointCloud : A PointCloud with points the difference
                     the points of the two PointCloud
        """
        if self.same_space(other):
            new_points = self.points - other.points
            return PointCloud(new_points)
        else:
            raise ValueError('The two PointClouds dont have the same shape')

    def bounds(self, boundary=0):
        r"""
        The minimum to maximum extent of the PointCloud. An optional boundary
        argument can be provided to expand the bounds by a constant margin.

        Parameters
        ----------
        boundary : `float`
            A optional padding distance that is added to the bounds. Default
            is ``0``, meaning the max/min of tightest possible containing
            square/cube/hypercube is returned.

        Returns
        -------
        min_b : ``(n_dims,)`` `ndarray`
            The minimum extent of the :map:`PointCloud` and boundary along
            each dimension
        max_b : ``(n_dims,)`` `ndarray`
            The maximum extent of the :map:`PointCloud` and boundary along
            each dimension
        """
        min_b = np.min(self.points, axis=0) - boundary
        max_b = np.max(self.points, axis=0) + boundary
        return min_b, max_b

    def range(self, boundary=0):
        r"""
        The range of the extent of the PointCloud.

        Parameters
        ----------
        boundary : `float`
            A optional padding distance that is used to extend the bounds
            from which the range is computed. Default is ``0``, no extension
            is performed.

        Returns
        -------
        range : ``(n_dims,)`` `ndarray`
            The range of the :map:`PointCloud` extent in each dimension.
        """
        min_b, max_b = self.bounds(boundary)
        return max_b - min_b

    def bounding_box(self):
        r"""
        Return a bounding box from two corner points as a directed graph.
        In the case of a 2D pointcloud, first point (0) should be nearest the
        origin. In the case of an image, this ordering would appear as:

        ::

            0<--3
            |   ^
            |   |
            v   |
            1-->2

        In the case of a pointcloud, the ordering will appear as:

        ::

            3<--2
            |   ^
            |   |
            v   |
            0-->1

        In the case of a 3D pointcloud, the first point (0) should be the
        near closest to the origin and the second point is the far opposite
        corner.

        Returns
        -------
        bounding_box : :map:`PointDirectedGraph`
            The axis aligned bounding box of the PointCloud.
        """
        if self.n_dims != 2 and self.n_dims != 3:
            raise ValueError(
                "Bounding boxes are only supported for 2D or 3D " "pointclouds."
            )
        min_p, max_p = self.bounds()
        if self.n_dims == 2:
            return bounding_box(min_p, max_p)
        elif self.n_dims == 3:
            return bounding_cuboid(min_p, max_p)

    def _view_2d(
        self,
        figure_id=None,
        new_figure=False,
        image_view=True,
        render_markers=True,
        marker_style="o",
        marker_size=5,
        marker_face_colour="r",
        marker_edge_colour="k",
        marker_edge_width=1.0,
        render_numbering=False,
        numbers_horizontal_align="center",
        numbers_vertical_align="bottom",
        numbers_font_name="sans-serif",
        numbers_font_size=10,
        numbers_font_style="normal",
        numbers_font_weight="normal",
        numbers_font_colour="k",
        render_axes=True,
        axes_font_name="sans-serif",
        axes_font_size=10,
        axes_font_style="normal",
        axes_font_weight="normal",
        axes_x_limits=None,
        axes_y_limits=None,
        axes_x_ticks=None,
        axes_y_ticks=None,
        figure_size=(7, 7),
        label=None,
        **kwargs,
    ):
        r"""
        Visualization of the PointCloud in 2D.

        Returns
        -------
        figure_id : `object`, optional
            The id of the figure to be used.
        new_figure : `bool`, optional
            If ``True``, a new figure is created.
        image_view : `bool`, optional
            If ``True`` the PointCloud will be viewed as if it is in the image
            coordinate system.
        render_markers : `bool`, optional
            If ``True``, the markers will be rendered.
        marker_style : See Below, optional
            The style of the markers. Example options ::

                {., ,, o, v, ^, <, >, +, x, D, d, s, p, *, h, H, 1, 2, 3, 4, 8}

        marker_size : `int`, optional
            The size of the markers in points.
        marker_face_colour : See Below, optional
            The face (filling) colour of the markers.
            Example options ::

                {r, g, b, c, m, k, w}
                or
                (3, ) ndarray

        marker_edge_colour : See Below, optional
            The edge colour of the markers.
            Example options ::

                {r, g, b, c, m, k, w}
                or
                (3, ) ndarray

        marker_edge_width : `float`, optional
            The width of the markers' edge.
        render_numbering : `bool`, optional
            If ``True``, the landmarks will be numbered.
        numbers_horizontal_align : ``{center, right, left}``, optional
            The horizontal alignment of the numbers' texts.
        numbers_vertical_align : ``{center, top, bottom, baseline}``, optional
            The vertical alignment of the numbers' texts.
        numbers_font_name : See Below, optional
            The font of the numbers. Example options ::

                {serif, sans-serif, cursive, fantasy, monospace}

        numbers_font_size : `int`, optional
            The font size of the numbers.
        numbers_font_style : ``{normal, italic, oblique}``, optional
            The font style of the numbers.
        numbers_font_weight : See Below, optional
            The font weight of the numbers.
            Example options ::

                {ultralight, light, normal, regular, book, medium, roman,
                semibold, demibold, demi, bold, heavy, extra bold, black}

        numbers_font_colour : See Below, optional
            The font colour of the numbers.
            Example options ::

                {r, g, b, c, m, k, w}
                or
                (3, ) ndarray

        render_axes : `bool`, optional
            If ``True``, the axes will be rendered.
        axes_font_name : See Below, optional
            The font of the axes.
            Example options ::

                {serif, sans-serif, cursive, fantasy, monospace}

        axes_font_size : `int`, optional
            The font size of the axes.
        axes_font_style : {``normal``, ``italic``, ``oblique``}, optional
            The font style of the axes.
        axes_font_weight : See Below, optional
            The font weight of the axes.
            Example options ::

                {ultralight, light, normal, regular, book, medium, roman,
                semibold, demibold, demi, bold, heavy, extra bold, black}

        axes_x_limits : `float` or (`float`, `float`) or ``None``, optional
            The limits of the x axis. If `float`, then it sets padding on the
            right and left of the PointCloud as a percentage of the PointCloud's
            width. If `tuple` or `list`, then it defines the axis limits. If
            ``None``, then the limits are set automatically.
        axes_y_limits : (`float`, `float`) `tuple` or ``None``, optional
            The limits of the y axis. If `float`, then it sets padding on the
            top and bottom of the PointCloud as a percentage of the PointCloud's
            height. If `tuple` or `list`, then it defines the axis limits. If
            ``None``, then the limits are set automatically.
        axes_x_ticks : `list` or `tuple` or ``None``, optional
            The ticks of the x axis.
        axes_y_ticks : `list` or `tuple` or ``None``, optional
            The ticks of the y axis.
        figure_size : (`float`, `float`) `tuple` or ``None``, optional
            The size of the figure in inches.
        label : `str`, optional
            The name entry in case of a legend.

        Returns
        -------
        viewer : :map:`PointGraphViewer2d`
            The viewer object.
        """
        from menpo.visualize.base import PointGraphViewer2d

        adjacency_array = np.empty(0)
        renderer = PointGraphViewer2d(
            figure_id, new_figure, self.points, adjacency_array
        )
        renderer.render(
            image_view=image_view,
            render_lines=False,
            line_colour="b",
            line_style="-",
            line_width=1.0,
            render_markers=render_markers,
            marker_style=marker_style,
            marker_size=marker_size,
            marker_face_colour=marker_face_colour,
            marker_edge_colour=marker_edge_colour,
            marker_edge_width=marker_edge_width,
            render_numbering=render_numbering,
            numbers_horizontal_align=numbers_horizontal_align,
            numbers_vertical_align=numbers_vertical_align,
            numbers_font_name=numbers_font_name,
            numbers_font_size=numbers_font_size,
            numbers_font_style=numbers_font_style,
            numbers_font_weight=numbers_font_weight,
            numbers_font_colour=numbers_font_colour,
            render_axes=render_axes,
            axes_font_name=axes_font_name,
            axes_font_size=axes_font_size,
            axes_font_style=axes_font_style,
            axes_font_weight=axes_font_weight,
            axes_x_limits=axes_x_limits,
            axes_y_limits=axes_y_limits,
            axes_x_ticks=axes_x_ticks,
            axes_y_ticks=axes_y_ticks,
            figure_size=figure_size,
            label=label,
        )
        return renderer

    def _view_landmarks_2d(
        self,
        group=None,
        with_labels=None,
        without_labels=None,
        figure_id=None,
        new_figure=False,
        image_view=True,
        render_markers=True,
        marker_style="s",
        marker_size=7,
        marker_face_colour="k",
        marker_edge_colour="k",
        marker_edge_width=1.0,
        render_lines_lms=True,
        line_colour_lms=None,
        line_style_lms="-",
        line_width_lms=1,
        render_markers_lms=True,
        marker_style_lms="o",
        marker_size_lms=5,
        marker_face_colour_lms=None,
        marker_edge_colour_lms=None,
        marker_edge_width_lms=1.0,
        render_numbering=False,
        numbers_horizontal_align="center",
        numbers_vertical_align="bottom",
        numbers_font_name="sans-serif",
        numbers_font_size=10,
        numbers_font_style="normal",
        numbers_font_weight="normal",
        numbers_font_colour="k",
        render_legend=False,
        legend_title="",
        legend_font_name="sans-serif",
        legend_font_style="normal",
        legend_font_size=10,
        legend_font_weight="normal",
        legend_marker_scale=None,
        legend_location=2,
        legend_bbox_to_anchor=(1.05, 1.0),
        legend_border_axes_pad=None,
        legend_n_columns=1,
        legend_horizontal_spacing=None,
        legend_vertical_spacing=None,
        legend_border=True,
        legend_border_padding=None,
        legend_shadow=False,
        legend_rounded_corners=False,
        render_axes=False,
        axes_font_name="sans-serif",
        axes_font_size=10,
        axes_font_style="normal",
        axes_font_weight="normal",
        axes_x_limits=None,
        axes_y_limits=None,
        axes_x_ticks=None,
        axes_y_ticks=None,
        figure_size=(7, 7),
    ):
        """
        Visualize the landmarks. This method will appear on the `PointCloud` as
        ``view_landmarks``.

        Parameters
        ----------
        group : `str` or``None`` optional
            The landmark group to be visualized. If ``None`` and there are more
            than one landmark groups, an error is raised.
        with_labels : ``None`` or `str` or `list` of `str`, optional
            If not ``None``, only show the given label(s). Should **not** be
            used with the ``without_labels`` kwarg.
        without_labels : ``None`` or `str` or `list` of `str`, optional
            If not ``None``, show all except the given label(s). Should **not**
            be used with the ``with_labels`` kwarg.
        figure_id : `object`, optional
            The id of the figure to be used.
        new_figure : `bool`, optional
            If ``True``, a new figure is created.
        image_view : `bool`, optional
            If ``True`` the PointCloud will be viewed as if it is in the image
            coordinate system.
        render_markers : `bool`, optional
            If ``True``, the markers will be rendered.
        marker_style : See Below, optional
            The style of the markers. Example options ::

                {., ,, o, v, ^, <, >, +, x, D, d, s, p, *, h, H, 1, 2, 3, 4, 8}

        marker_size : `int`, optional
            The size of the markers in points.
        marker_face_colour : See Below, optional
            The face (filling) colour of the markers.
            Example options ::

                {r, g, b, c, m, k, w}
                or
                (3, ) ndarray

        marker_edge_colour : See Below, optional
            The edge colour of the markers.
            Example options ::

                {r, g, b, c, m, k, w}
                or
                (3, ) ndarray

        marker_edge_width : `float`, optional
            The width of the markers' edge.
        render_lines_lms : `bool`, optional
            If ``True``, the edges of the landmarks will be rendered.
        line_colour_lms : See Below, optional
            The colour of the lines of the landmarks.
            Example options::

                {r, g, b, c, m, k, w}
                or
                (3, ) ndarray

        line_style_lms : ``{-, --, -., :}``, optional
            The style of the lines of the landmarks.
        line_width_lms : `float`, optional
            The width of the lines of the landmarks.
        render_markers : `bool`, optional
            If ``True``, the markers of the landmarks will be rendered.
        marker_style : See Below, optional
            The style of the markers of the landmarks. Example options ::

                {., ,, o, v, ^, <, >, +, x, D, d, s, p, *, h, H, 1, 2, 3, 4, 8}

        marker_size : `int`, optional
            The size of the markers of the landmarks in points.
        marker_face_colour : See Below, optional
            The face (filling) colour of the markers of the landmarks.
            Example options ::

                {r, g, b, c, m, k, w}
                or
                (3, ) ndarray

        marker_edge_colour : See Below, optional
            The edge colour of the markers of the landmarks.
            Example options ::

                {r, g, b, c, m, k, w}
                or
                (3, ) ndarray

        marker_edge_width : `float`, optional
            The width of the markers' edge of the landmarks.
        render_numbering : `bool`, optional
            If ``True``, the landmarks will be numbered.
        numbers_horizontal_align : ``{center, right, left}``, optional
            The horizontal alignment of the numbers' texts.
        numbers_vertical_align : ``{center, top, bottom, baseline}``, optional
            The vertical alignment of the numbers' texts.
        numbers_font_name : See Below, optional
            The font of the numbers. Example options ::

                {serif, sans-serif, cursive, fantasy, monospace}

        numbers_font_size : `int`, optional
            The font size of the numbers.
        numbers_font_style : ``{normal, italic, oblique}``, optional
            The font style of the numbers.
        numbers_font_weight : See Below, optional
            The font weight of the numbers.
            Example options ::

                {ultralight, light, normal, regular, book, medium, roman,
                semibold, demibold, demi, bold, heavy, extra bold, black}

        numbers_font_colour : See Below, optional
            The font colour of the numbers.
            Example options ::

                {r, g, b, c, m, k, w}
                or
                (3, ) ndarray

        render_legend : `bool`, optional
            If ``True``, the legend will be rendered.
        legend_title : `str`, optional
            The title of the legend.
        legend_font_name : See below, optional
            The font of the legend. Example options ::

                {serif, sans-serif, cursive, fantasy, monospace}

        legend_font_style : ``{normal, italic, oblique}``, optional
            The font style of the legend.
        legend_font_size : `int`, optional
            The font size of the legend.
        legend_font_weight : See Below, optional
            The font weight of the legend.
            Example options ::

                {ultralight, light, normal, regular, book, medium, roman,
                semibold, demibold, demi, bold, heavy, extra bold, black}

        legend_marker_scale : `float`, optional
            The relative size of the legend markers with respect to the original
        legend_location : `int`, optional
            The location of the legend. The predefined values are:

            =============== ==
            'best'          0
            'upper right'   1
            'upper left'    2
            'lower left'    3
            'lower right'   4
            'right'         5
            'center left'   6
            'center right'  7
            'lower center'  8
            'upper center'  9
            'center'        10
            =============== ==

        legend_bbox_to_anchor : (`float`, `float`) `tuple`, optional
            The bbox that the legend will be anchored.
        legend_border_axes_pad : `float`, optional
            The pad between the axes and legend border.
        legend_n_columns : `int`, optional
            The number of the legend's columns.
        legend_horizontal_spacing : `float`, optional
            The spacing between the columns.
        legend_vertical_spacing : `float`, optional
            The vertical space between the legend entries.
        legend_border : `bool`, optional
            If ``True``, a frame will be drawn around the legend.
        legend_border_padding : `float`, optional
            The fractional whitespace inside the legend border.
        legend_shadow : `bool`, optional
            If ``True``, a shadow will be drawn behind legend.
        legend_rounded_corners : `bool`, optional
            If ``True``, the frame's corners will be rounded (fancybox).
        render_axes : `bool`, optional
            If ``True``, the axes will be rendered.
        axes_font_name : See Below, optional
            The font of the axes. Example options ::

                {serif, sans-serif, cursive, fantasy, monospace}

        axes_font_size : `int`, optional
            The font size of the axes.
        axes_font_style : ``{normal, italic, oblique}``, optional
            The font style of the axes.
        axes_font_weight : See Below, optional
            The font weight of the axes.
            Example options ::

                {ultralight, light, normal, regular, book, medium, roman,
                semibold,demibold, demi, bold, heavy, extra bold, black}

        axes_x_limits : `float` or (`float`, `float`) or ``None``, optional
            The limits of the x axis. If `float`, then it sets padding on the
            right and left of the PointCloud as a percentage of the PointCloud's
            width. If `tuple` or `list`, then it defines the axis limits. If
            ``None``, then the limits are set automatically.
        axes_y_limits : (`float`, `float`) `tuple` or ``None``, optional
            The limits of the y axis. If `float`, then it sets padding on the
            top and bottom of the PointCloud as a percentage of the PointCloud's
            height. If `tuple` or `list`, then it defines the axis limits. If
            ``None``, then the limits are set automatically.
        axes_x_ticks : `list` or `tuple` or ``None``, optional
            The ticks of the x axis.
        axes_y_ticks : `list` or `tuple` or ``None``, optional
            The ticks of the y axis.
        figure_size : (`float`, `float`) `tuple` or ``None`` optional
            The size of the figure in inches.

        Raises
        ------
        ValueError
            If both ``with_labels`` and ``without_labels`` are passed.
        ValueError
            If the landmark manager doesn't contain the provided group label.
        """
        if not self.has_landmarks:
            raise ValueError(
                "PointCloud does not have landmarks attached, "
                "unable to view landmarks."
            )
        self_view = self.view(
            figure_id=figure_id,
            new_figure=new_figure,
            image_view=image_view,
            figure_size=figure_size,
            render_markers=render_markers,
            marker_style=marker_style,
            marker_size=marker_size,
            marker_face_colour=marker_face_colour,
            marker_edge_colour=marker_edge_colour,
            marker_edge_width=marker_edge_width,
        )
        # correct group label in legend
        if group is None:
            group = self.landmarks.group_labels[0]
        landmark_view = self.landmarks[group].view(
            with_labels=with_labels,
            without_labels=without_labels,
            figure_id=self_view.figure_id,
            new_figure=False,
            group=group,
            image_view=image_view,
            render_lines=render_lines_lms,
            line_colour=line_colour_lms,
            line_style=line_style_lms,
            line_width=line_width_lms,
            render_markers=render_markers_lms,
            marker_style=marker_style_lms,
            marker_size=marker_size_lms,
            marker_face_colour=marker_face_colour_lms,
            marker_edge_colour=marker_edge_colour_lms,
            marker_edge_width=marker_edge_width_lms,
            render_numbering=render_numbering,
            numbers_horizontal_align=numbers_horizontal_align,
            numbers_vertical_align=numbers_vertical_align,
            numbers_font_name=numbers_font_name,
            numbers_font_size=numbers_font_size,
            numbers_font_style=numbers_font_style,
            numbers_font_weight=numbers_font_weight,
            numbers_font_colour=numbers_font_colour,
            render_legend=render_legend,
            legend_title=legend_title,
            legend_font_name=legend_font_name,
            legend_font_style=legend_font_style,
            legend_font_size=legend_font_size,
            legend_font_weight=legend_font_weight,
            legend_marker_scale=legend_marker_scale,
            legend_location=legend_location,
            legend_bbox_to_anchor=legend_bbox_to_anchor,
            legend_border_axes_pad=legend_border_axes_pad,
            legend_n_columns=legend_n_columns,
            legend_horizontal_spacing=legend_horizontal_spacing,
            legend_vertical_spacing=legend_vertical_spacing,
            legend_border=legend_border,
            legend_border_padding=legend_border_padding,
            legend_shadow=legend_shadow,
            legend_rounded_corners=legend_rounded_corners,
            render_axes=render_axes,
            axes_font_name=axes_font_name,
            axes_font_size=axes_font_size,
            axes_font_style=axes_font_style,
            axes_font_weight=axes_font_weight,
            axes_x_limits=axes_x_limits,
            axes_y_limits=axes_y_limits,
            axes_x_ticks=axes_x_ticks,
            axes_y_ticks=axes_y_ticks,
            figure_size=figure_size,
        )

        return landmark_view

    def _view_3d(
        self,
        figure_id=None,
        new_figure=True,
        render_markers=True,
        marker_style="sphere",
        marker_size=None,
        marker_colour="r",
        marker_resolution=8,
        step=None,
        alpha=1.0,
        render_numbering=False,
        numbers_colour="k",
        numbers_size=None,
        **kwargs,
    ):
        r"""
        Visualization of the PointCloud in 3D.

        Parameters
        ----------
        figure_id : `object`, optional
            The id of the figure to be used.
        new_figure : `bool`, optional
            If ``True``, a new figure is created.
        render_markers : `bool`, optional
            If ``True``, the markers will be rendered.
        marker_style : `str`, optional
            The style of the markers.
            Example options ::

                {2darrow, 2dcircle, 2dcross, 2ddash, 2ddiamond, 2dhooked_arrow,
                 2dsquare, 2dthick_arrow, 2dthick_cross, 2dtriangle, 2dvertex,
                 arrow, axes, cone, cube, cylinder, point, sphere}

        marker_size : `float` or ``None``, optional
            The size of the markers. This size can be seen as a scale factor
            applied to the size markers, which is by default calculated from
            the inter-marker spacing. If ``None``, then an optimal marker size
            value will be set automatically.
        marker_colour : See Below, optional
            The colour of the markers.
            Example options ::

                {r, g, b, c, m, k, w}
                or
                (3, ) ndarray

        marker_resolution : `int`, optional
            The resolution of the markers. For spheres, for instance, this is
            the number of divisions along theta and phi.
        step : `int` or ``None``, optional
            If `int`, then one every `step` vertexes will be rendered.
            If ``None``, then all vertexes will be rendered.
        alpha : `float`, optional
            Defines the transparency (opacity) of the object.
        render_numbering : `bool`, optional
            If ``True``, the points will be numbered.
        numbers_colour : See Below, optional
            The colour of the numbers.
            Example options ::

                {r, g, b, c, m, k, w}
                or
                (3, ) ndarray

        numbers_size : `float` or ``None``, optional
            The size of the numbers. This size can be seen as a scale factor
            applied to the numbers, which is by default calculated from
            the inter-marker spacing. If ``None``, then an optimal numbers size
            value will be set automatically.

        Returns
        -------
        renderer : `menpo3d.visualize.PointGraphViewer3d`
            The Menpo3D rendering object.
        """
        try:
            from menpo3d.visualize import PointGraphViewer3d

            edges = np.empty(0)
            renderer = PointGraphViewer3d(figure_id, new_figure, self.points, edges)
            renderer.render(
<<<<<<< HEAD
                render_lines=False, render_markers=render_markers,
                marker_style=marker_style, marker_size=marker_size,
                marker_colour=marker_colour,
                marker_resolution=marker_resolution,
                step=step, alpha=alpha, render_numbering=render_numbering,
                numbers_colour=numbers_colour, numbers_size=numbers_size)
=======
                render_lines=False,
                render_markers=render_markers,
                marker_style=marker_style,
                marker_size=marker_size,
                marker_colour=marker_colour,
                marker_resolution=marker_resolution,
                step=step,
                alpha=alpha,
                render_numbering=render_numbering,
                numbers_colour=numbers_colour,
                numbers_size=numbers_size,
            )
>>>>>>> 4815e402
            return renderer
        except ImportError as e:
            from menpo.visualize import Menpo3dMissingError

            raise Menpo3dMissingError(e)

    def _view_landmarks_3d(
        self,
        group=None,
        with_labels=None,
        without_labels=None,
        figure_id=None,
        new_figure=True,
        render_lines=True,
        line_colour=None,
        line_width=4,
        render_markers=True,
        marker_style="sphere",
        marker_size=None,
        marker_colour=None,
        marker_resolution=8,
        step=None,
        alpha=1.0,
        render_numbering=False,
        numbers_colour="k",
        numbers_size=None,
    ):
        r"""
        Visualization of the PointCloud landmarks in 3D.

        Parameters
        ----------
        with_labels : ``None`` or `str` or `list` of `str`, optional
            If not ``None``, only show the given label(s). Should **not** be
            used with the ``without_labels`` kwarg.
        without_labels : ``None`` or `str` or `list` of `str`, optional
            If not ``None``, show all except the given label(s). Should **not**
            be used with the ``with_labels`` kwarg.
        group : `str` or `None`, optional
            The landmark group to be visualized. If ``None`` and there are more
            than one landmark groups, an error is raised.
        figure_id : `object`, optional
            The id of the figure to be used.
        new_figure : `bool`, optional
            If ``True``, a new figure is created.
        render_lines : `bool`, optional
            If ``True``, then the lines will be rendered.
        line_colour : See Below, optional
            The colour of the lines. If ``None``, a different colour will be
            automatically selected for each label.
            Example options ::

                {r, g, b, c, m, k, w}
                or
                (3, ) ndarray
                or
                None

        line_width : `float`, optional
            The width of the lines.
        render_markers : `bool`, optional
            If ``True``, then the markers will be rendered.
        marker_style : `str`, optional
            The style of the markers.
            Example options ::

                {2darrow, 2dcircle, 2dcross, 2ddash, 2ddiamond, 2dhooked_arrow,
                 2dsquare, 2dthick_arrow, 2dthick_cross, 2dtriangle, 2dvertex,
                 arrow, axes, cone, cube, cylinder, point, sphere}

        marker_size : `float` or ``None``, optional
            The size of the markers. This size can be seen as a scale factor
            applied to the size markers, which is by default calculated from
            the inter-marker spacing. If ``None``, then an optimal marker size
            value will be set automatically.
        marker_colour : See Below, optional
            The colour of the markers. If ``None``, a different colour will be
            automatically selected for each label.
            Example options ::

                {r, g, b, c, m, k, w}
                or
                (3, ) ndarray
                or
                None

        marker_resolution : `int`, optional
            The resolution of the markers. For spheres, for instance, this is
            the number of divisions along theta and phi.
        step : `int` or ``None``, optional
            If `int`, then one every `step` vertexes will be rendered.
            If ``None``, then all vertexes will be rendered.
        alpha : `float`, optional
            Defines the transparency (opacity) of the object.
        render_numbering : `bool`, optional
            If ``True``, the points will be numbered.
        numbers_colour : See Below, optional
            The colour of the numbers.
            Example options ::

                {r, g, b, c, m, k, w}
                or
                (3, ) ndarray

        numbers_size : `float` or ``None``, optional
            The size of the numbers. This size can be seen as a scale factor
            applied to the numbers, which is by default calculated from
            the inter-marker spacing. If ``None``, then an optimal numbers size
            value will be set automatically.

        Returns
        -------
        renderer : `menpo3d.visualize.LandmarkViewer3d`
            The Menpo3D rendering object.
        """
        if not self.has_landmarks:
            raise ValueError(
                "PointCloud does not have landmarks attached, "
                "unable to view landmarks."
            )
        self_view = self.view(figure_id=figure_id, new_figure=new_figure)
        landmark_view = self.landmarks[group].view(
            with_labels=with_labels,
            without_labels=without_labels,
            figure_id=self_view.figure_id,
            new_figure=False,
            render_lines=render_lines,
            line_colour=line_colour,
            line_width=line_width,
            render_markers=render_markers,
            marker_style=marker_style,
            marker_size=marker_size,
            marker_colour=marker_colour,
            marker_resolution=marker_resolution,
            step=step,
            alpha=alpha,
            render_numbering=render_numbering,
            numbers_colour=numbers_colour,
            numbers_size=numbers_size,
        )

        return landmark_view

    @viewwrapper
    def view_widget(self,):
        r"""
        Abstract method for viewing with an interactive widget. See the
        :map:`viewwrapper` documentation for an explanation of how the
        `view_widget` method works.
        """
        pass

    def _view_widget_2d(self, figure_size=(7, 7)):
        r"""
        Visualization of the PointCloud using an interactive widget.

        Parameters
        ----------
        figure_size : (`int`, `int`), optional
            The initial size of the rendered figure.
        """
        try:
            from menpowidgets import view_widget

            view_widget(self, figure_size=figure_size)
        except ImportError as e:
            from menpo.visualize.base import MenpowidgetsMissingError

            raise MenpowidgetsMissingError(e)

    def _view_widget_3d(self):
        r"""
        Visualization of the PointCloud using an interactive widget.
        """
        try:
            from menpowidgets import view_widget

            view_widget(self)
        except ImportError as e:
            from menpo.visualize.base import MenpowidgetsMissingError

            raise MenpowidgetsMissingError(e)

    def _transform_self_inplace(self, transform):
        self.points = transform(self.points)
        return self

    def distance_to(self, pointcloud, **kwargs):
        r"""
        Returns a distance matrix between this PointCloud and another.
        By default the Euclidean distance is calculated - see
        `scipy.spatial.distance.cdist` for valid kwargs to change the metric
        and other properties.

        Parameters
        ----------
        pointcloud : :map:`PointCloud`
            The second pointcloud to compute distances between. This must be
            of the same dimension as this PointCloud.

        Returns
        -------
        distance_matrix: ``(n_points, n_points)`` `ndarray`
            The symmetric pairwise distance matrix between the two PointClouds
            s.t. ``distance_matrix[i, j]`` is the distance between the i'th
            point of this PointCloud and the j'th point of the input
            PointCloud.
        """
        if self.n_dims != pointcloud.n_dims:
            raise ValueError(
                "The two PointClouds must be of the same " "dimensionality."
            )
        return cdist(self.points, pointcloud.points, **kwargs)

    def norm(self, **kwargs):
        r"""
        Returns the norm of this PointCloud. This is a translation and
        rotation invariant measure of the point cloud's intrinsic size - in
        other words, it is always taken around the point cloud's centre.

        By default, the Frobenius norm is taken, but this can be changed by
        setting kwargs - see ``numpy.linalg.norm`` for valid options.

        Returns
        -------
        norm : `float`
            The norm of this :map:`PointCloud`
        """
        return np.linalg.norm(self.points - self.centre(), **kwargs)

    def from_mask(self, mask):
        """
        A 1D boolean array with the same number of elements as the number of
        points in the PointCloud. This is then broadcast across the dimensions
        of the PointCloud and returns a new PointCloud containing only those
        points that were ``True`` in the mask.

        Parameters
        ----------
        mask : ``(n_points,)`` `ndarray`
            1D array of booleans

        Returns
        -------
        pointcloud : :map:`PointCloud`
            A new pointcloud that has been masked.

        Raises
        ------
        ValueError
            Mask must have same number of points as pointcloud.
        """
        if mask.shape[0] != self.n_points:
            raise ValueError(
                "Mask must be a 1D boolean array of the same "
                "number of entries as points in this PointCloud."
            )
        pc = self.copy()
        pc.points = pc.points[mask, :]
        return pc

    def constrain_to_bounds(self, bounds):
        r"""
        Returns a copy of this PointCloud, constrained to lie exactly within
        the given bounds. Any points outside the bounds will be 'snapped'
        to lie *exactly* on the boundary.

        Parameters
        ----------
        bounds : ``(n_dims, n_dims)`` tuple of scalars
            The bounds to constrain this pointcloud within.

        Returns
        -------
        constrained : :map:`PointCloud`
            The constrained pointcloud.
        """
        pc = self.copy()
        for k in range(pc.n_dims):
            tmp = pc.points[:, k]
            tmp[tmp < bounds[0][k]] = bounds[0][k]
            tmp[tmp > bounds[1][k]] = bounds[1][k]
            pc.points[:, k] = tmp
        return pc<|MERGE_RESOLUTION|>--- conflicted
+++ resolved
@@ -62,17 +62,6 @@
     from .graph import PointDirectedGraph
 
     if len(closest_to_origin) != 2 or len(opposite_corner) != 2:
-<<<<<<< HEAD
-        raise ValueError('Only 2D bounding boxes can be created.')
-
-    adjacency_matrix = csr_matrix(([1] * 4, ([0, 1, 2, 3], [1, 2, 3, 0])),
-                                  shape=(4, 4))
-    box = np.array([closest_to_origin,
-                    [opposite_corner[0], closest_to_origin[1]],
-                    opposite_corner,
-                    [closest_to_origin[0], opposite_corner[1]]],
-                   dtype=np.float)
-=======
         raise ValueError("Only 2D bounding boxes can be created.")
 
     adjacency_matrix = csr_matrix(([1] * 4, ([0, 1, 2, 3], [1, 2, 3, 0])), shape=(4, 4))
@@ -85,7 +74,6 @@
         ],
         dtype=np.float,
     )
->>>>>>> 4815e402
     return PointDirectedGraph(box, adjacency_matrix, copy=False)
 
 
@@ -1163,14 +1151,6 @@
             edges = np.empty(0)
             renderer = PointGraphViewer3d(figure_id, new_figure, self.points, edges)
             renderer.render(
-<<<<<<< HEAD
-                render_lines=False, render_markers=render_markers,
-                marker_style=marker_style, marker_size=marker_size,
-                marker_colour=marker_colour,
-                marker_resolution=marker_resolution,
-                step=step, alpha=alpha, render_numbering=render_numbering,
-                numbers_colour=numbers_colour, numbers_size=numbers_size)
-=======
                 render_lines=False,
                 render_markers=render_markers,
                 marker_style=marker_style,
@@ -1183,7 +1163,6 @@
                 numbers_colour=numbers_colour,
                 numbers_size=numbers_size,
             )
->>>>>>> 4815e402
             return renderer
         except ImportError as e:
             from menpo.visualize import Menpo3dMissingError
