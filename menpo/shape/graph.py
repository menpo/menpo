--- conflicted
+++ resolved
@@ -257,6 +257,17 @@
         if vertex > self.n_vertices - 1 or vertex < 0:
             raise ValueError('The vertex must be between '
                              '0 and {}.'.format(self.n_vertices-1))
+
+    def tojson(self):
+        r"""
+        Convert the graph to a dictionary JSON representation.
+
+        Returns
+        -------
+        dictionary with 'adjacency_array' key. Suitable or use in the by the
+        `json` standard library package.
+        """
+        return {'adjacency_array': self.adjacency_array.tolist()}
 
 
 class UndirectedGraph(Graph):
@@ -908,7 +919,20 @@
         Graph.__init__(self, adjacency_array, copy=copy)
         PointCloud.__init__(self, points, copy=copy)
 
-<<<<<<< HEAD
+    def tojson(self):
+        r"""
+        Convert this :map:`PointGraph` to a dictionary representation suitable
+        for inclusion in the LJSON landmark format.
+
+        Returns
+        -------
+        dictionary with 'points' and 'connectivity' keys.
+
+        """
+        json_dict = PointCloud.tojson(self)
+        json_dict['connectivity'] = self.adjacency_array.tolist()
+        return json_dict
+
     def _view_2d(self, figure_id=None, new_figure=False, image_view=True,
                  render_lines=True, line_colour='r',
                  line_style='-', line_width=1.,
@@ -1033,26 +1057,6 @@
         from menpo.visualize import visualize_pointclouds
         visualize_pointclouds(self, popup=popup, figure_size=figure_size,
                               browser_style=browser_style)
-=======
-    def tojson(self):
-        r"""
-        Convert this :map:`PointGraph` to a dictionary representation suitable
-        for inclusion in the LJSON landmark format.
-
-        Returns
-        -------
-        dictionary with 'points' and 'connectivity' keys.
-
-        """
-        json_dict = PointCloud.tojson(self)
-        json_dict['connectivity'] = self.adjacency_array.tolist()
-        return json_dict
-
-    def view(self, figure_id=None, new_figure=False, **kwargs):
-        return PointGraphViewer(figure_id, new_figure,
-                                self.points,
-                                self.adjacency_array).render(**kwargs)
->>>>>>> 433df019
 
 
 class PointUndirectedGraph(PointGraph, UndirectedGraph):
@@ -1132,6 +1136,19 @@
             pg.adjacency_list = pg._get_adjacency_list()
             pg.points = pg.points[mask, :]
             return pg
+
+    def tojson(self):
+        r"""
+        Convert this `PointUndirectedGraph` to a dictionary JSON representation.
+
+        Returns
+        -------
+        dictionary with 'points' and 'adjacency_array' keys. Both are lists
+        suitable or use in the by the `json` standard library package.
+        """
+        json_dict = PointCloud.tojson(self)
+        json_dict.update(UndirectedGraph.tojson(self))
+        return json_dict
 
 
 class PointDirectedGraph(PointGraph, DirectedGraph):
@@ -1269,6 +1286,19 @@
             pt.predecessors_list = pt._get_predecessors_list()
             return pt
 
+    def tojson(self):
+        r"""
+        Convert this `PointDirectedGraph` to a dictionary JSON representation.
+
+        Returns
+        -------
+        dictionary with 'points' and 'adjacency_array' keys. Both are lists
+        suitable or use in the by the `json` standard library package.
+        """
+        json_dict = PointCloud.tojson(self)
+        json_dict.update(DirectedGraph.tojson(self))
+        return json_dict
+
 
 class PointTree(PointDirectedGraph, Tree):
     r"""
@@ -1349,6 +1379,19 @@
             pt.adjacency_list = pt._get_adjacency_list()
             pt.predecessors_list = pt._get_predecessors_list()
             return pt
+
+    def tojson(self):
+        r"""
+        Convert this `PointUndirectedGraph` to a dictionary JSON representation.
+
+        Returns
+        -------
+        dictionary with 'points' and 'adjacency_array' keys. Both are lists
+        suitable or use in the by the `json` standard library package.
+        """
+        json_dict = PointCloud.tojson(self)
+        json_dict.update(UndirectedGraph.tojson(self))
+        return json_dict
 
 
 def _unique_array_rows(array):
