import numpy as np

from menpo.base import Vectorizable
from menpo.transform.base import (Alignment, ComposableTransform,
                                  VComposable, VInvertible)


class HomogFamilyAlignment(Alignment):
    r"""
    Simple subclass of Alignment that adds the ability to create a copy of an
    alignment class without the alignment behavior.

    Note that subclasses should inherit from :map:`HomogFamilyAlignment` first
    to have the correct copy behavior.
    """

    def as_non_alignment(self):
        r"""
        Returns a copy of this transform without its alignment nature.

        Returns
        -------
        transform : :map:`Homogeneous` but not :map:`Alignment` subclass
            A version of this transform with the same transform behavior but
            without the alignment logic.
        """
        raise NotImplementedError()

    def copy(self):
        r"""
        Generate an efficient copy of this :map:`HomogFamilyAlignment`.

        Returns
        -------
        new_transform : ``type(self)``
            A copy of this object
        """
        new = self.__class__.__new__(self.__class__)
        # Shallow copy everything except the h_matrix
        new.__dict__ = self.__dict__.copy()
        new._h_matrix = new._h_matrix.copy()
        return new

    def pseudoinverse(self):
        r"""
        The pseudoinverse of the transform - that is, the transform that
        results from swapping source and target, or more formally, negating
        the transforms parameters. If the transform has a true inverse this
        is returned instead.

        Returns
        -------
        transform : ``type(self)``
            The inverse of this transform.
        """
        selfcopy = self.copy()
        selfcopy._h_matrix = self._h_matrix_pseudoinverse()
        selfcopy._source, selfcopy._target = selfcopy._target, selfcopy._source
        return selfcopy


class Homogeneous(ComposableTransform, Vectorizable, VComposable, VInvertible):
    r"""
    A simple ``n``-dimensional homogeneous transformation.

    Adds a unit homogeneous coordinate to points, performs the dot
    product, re-normalizes by division by the homogeneous coordinate,
    and returns the result.

    Can be composed with another :map:`Homogeneous`, so long as the
    dimensionality matches.

    Parameters
    ----------
    h_matrix : ``(n_dims + 1, n_dims + 1)`` `ndarray`
        The homogeneous matrix defining this transform.
    copy : `bool`, optional
        If ``False``, avoid copying ``h_matrix``. Useful for performance.
    skip_checks : `bool`, optional
        If ``True``, avoid sanity checks on the ``h_matrix``. Useful for
        performance.
    """
    def __init__(self, h_matrix, copy=True, skip_checks=False):
        self._h_matrix = None
        # Delegate setting to the most specialized setter method possible
        self._set_h_matrix(h_matrix, copy=copy, skip_checks=skip_checks)

    @classmethod
    def init_identity(cls, n_dims):
        return Homogeneous(np.eye(n_dims + 1))

    @property
    def h_matrix_is_mutable(self):
        r"""
        ``True`` iff :meth:`set_h_matrix` is permitted on this type of
        transform.

        If this returns ``False`` calls to :meth:`set_h_matrix` will raise
        a ``NotImplementedError``.

        :type: `bool`
        """
        return True

    def from_vector(self, vector):
        """
        Build a new instance of the object from its vectorized state.

        ``self`` is used to fill out the missing state required to rebuild a
        full object from it's standardized flattened state. This is the default
        implementation, which is a ``deepcopy`` of the object followed by a call
        to :meth:`from_vector_inplace()`. This method can be overridden for a
        performance benefit if desired.

        Parameters
        ----------
        vector : ``(n_parameters,)`` `ndarray`
           Flattened representation of the object.

        Returns
        -------
        transform : :class:`Homogeneous`
           An new instance of this class.
        """
        # avoid the deepcopy with an efficient copy
        self_copy = self.copy()
        self_copy.from_vector_inplace(vector)
        return self_copy

    def __str__(self):
        rep = self._transform_str() + '\n'
        rep += str(self.h_matrix)
        return rep

    def _transform_str(self):
        r"""
        A string representation explaining what this homogeneous transform
        does. Has to be implemented by base classes.

        Returns
        -------
        string : `str`
            String representation of transform.
        """
        return 'Homogeneous'

<<<<<<< HEAD
    @classmethod
    def identity(cls, n_dims):
        r"""
        Creates an identity matrix Homogeneous transform.

        Parameters
        ----------
        n_dims : `int`
            The number of dimensions.

        Returns
        -------
        identity : :class:`Homogeneous`
            The identity matrix transform.
        """
        return Homogeneous(np.eye(n_dims + 1))

=======
>>>>>>> cf518ddb
    @property
    def h_matrix(self):
        r"""
        The homogeneous matrix defining this transform.

        :type: ``(n_dims + 1, n_dims + 1)`` `ndarray`
        """
        return self._h_matrix

    def set_h_matrix(self, value, copy=True, skip_checks=False):
        r"""
        Updates ``h_matrix``, optionally performing sanity checks.

        Note that it won't always be possible to manually specify the
        ``h_matrix`` through this method, specifically if changing the
        ``h_matrix`` could change the nature of the transform. See
        :attr:`h_matrix_is_mutable` for how you can discover if the
        ``h_matrix`` is allowed to be set for a given class.

        Parameters
        ----------
        value : `ndarray`
            The new homogeneous matrix to set.
        copy : `bool`, optional
            If ``False``, do not copy the h_matrix. Useful for performance.
        skip_checks : `bool`, optional
            If ``True``, skip checking. Useful for performance.

        Raises
        ------
        NotImplementedError
            If :attr:`h_matrix_is_mutable` returns ``False``.
        """
        if self.h_matrix_is_mutable:
            self._set_h_matrix(value, copy=copy, skip_checks=skip_checks)
        else:
            raise NotImplementedError(
                "h_matrix cannot be set on {}".format(self._transform_str()))

    def _set_h_matrix(self, value, copy=True, skip_checks=False):
        r"""
        Actually updates the ``h_matrix``, optionally performing sanity checks.

        Called by :meth:`set_h_matrix` on classes that have
        :attr:`h_matrix_is_mutable` as ``True``.

        Every subclass should invoke this method internally when the
        ``h_matrix`` needs to be set in order to get the most sanity checking
        possible.

        Parameters
        ----------
        value : `ndarray`
            The new homogeneous matrix to set
        copy : `bool`, optional
            If ``False``, do not copy the h_matrix. Useful for performance.
        skip_checks : `bool`, optional
            If ``True``, skip checking. Useful for performance.
        """
        if copy:
            value = value.copy()
        self._h_matrix = value

    @property
    def n_dims(self):
        r"""
        The dimensionality of the data the transform operates on.

        :type: `int`
        """
        return self.h_matrix.shape[1] - 1

    @property
    def n_dims_output(self):
        r"""
        The output of the data from the transform.

        :type: `int`
        """
        # doesn't have to be a square homogeneous matrix...
        return self.h_matrix.shape[0] - 1

    def _apply(self, x, **kwargs):
        # convert to homogeneous
        h_x = np.hstack([x, np.ones([x.shape[0], 1])])
        # apply the transform
        h_y = h_x.dot(self.h_matrix.T)
        # normalize and return
        return (h_y / h_y[:, -1][:, None])[:, :-1]

    def _as_vector(self):
        return self.h_matrix.ravel()

    def from_vector_inplace(self, vector):
        """
        Update the state of this object from a vector form.

        Parameters
        ----------
        vector : ``(n_parameters,)`` `ndarray`
            Flattened representation of this object
        """
        self.set_h_matrix(vector.reshape(self.h_matrix.shape),
                          copy=True, skip_checks=True)

    @property
    def composes_inplace_with(self):
        r"""
        :class:`Homogeneous` can swallow composition with any other
        :class:`Homogeneous`, subclasses will have to override and be more
        specific.
        """
        return Homogeneous

    def compose_after_from_vector_inplace(self, vector):
        self.compose_after_inplace(self.from_vector(vector))

    @property
    def composes_with(self):
        r"""
        Any Homogeneous can compose with any other Homogeneous.
        """
        return Homogeneous

    # noinspection PyProtectedMember
    def _compose_before(self, t):
        r"""
        Chains an Homogeneous family transform with another transform of the
        same family, producing a new transform that is the composition of
        the two.

        .. note::

            The type of the returned transform is always the first common
            ancestor between self and transform.

            Any Alignment will be lost.

        Parameters
        ----------
        t : :class:`Homogeneous`
            Transform to be applied **after** self

        Returns
        -------
        transform : :class:`Homogeneous`
            The resulting homogeneous transform.
        """
        # note that this overload of the basic _compose_before is just to
        # deal with the complexities of maintaining the correct class of
        # transform upon composition
        if isinstance(t, type(self)):
            # He is a subclass of me - I can swallow him.
            # What if I'm an Alignment though? Rules of composition state we
            # have to produce a non-Alignment result. Nasty, but we check
            # here to save a lot of repetition.
            if isinstance(self, HomogFamilyAlignment):
                new_self = self.as_non_alignment()
            else:
                new_self = self.copy()
            new_self._compose_before_inplace(t)
        elif isinstance(self, type(t)):
            # I am a subclass of him - he can swallow me
            new_self = t._compose_after(self)
        elif isinstance(self, Similarity) and isinstance(t, Similarity):
            # we're both in the Similarity family
            new_self = Similarity(self.h_matrix)
            new_self._compose_before_inplace(t)
        elif isinstance(self, Affine) and isinstance(t, Affine):
            # we're both in the Affine family
            new_self = Affine(self.h_matrix)
            new_self._compose_before_inplace(t)
        else:
            # at least one of us is Homogeneous
            new_self = Homogeneous(self.h_matrix)
            new_self._compose_before_inplace(t)
        return new_self

    # noinspection PyProtectedMember
    def _compose_after(self, t):
        r"""
        Chains an Homogeneous family transform with another transform of the
        same family, producing a new transform that is the composition of
        the two.

        .. note::

            The type of the returned transform is always the first common
            ancestor between self and transform.

            Any Alignment will be lost.


        Parameters
        ----------
        t : :class:`Homogeneous`
            Transform to be applied **before** self

        Returns
        -------
        transform : :class:`Homogeneous`
            The resulting homogeneous transform.
        """
        # note that this overload of the basic _compose_after is just to
        # deal with the complexities of maintaining the correct class of
        # transform upon composition
        if isinstance(t, type(self)):
            # He is a subclass of me - I can swallow him.
            # What if I'm an Alignment though? Rules of composition state we
            # have to produce a non-Alignment result. Nasty, but we check
            # here to save a lot of repetition.
            if isinstance(self, HomogFamilyAlignment):
                new_self = self.as_non_alignment()
            else:
                new_self = self.copy()
            new_self._compose_after_inplace(t)
        elif isinstance(self, type(t)):
            # I am a subclass of him - he can swallow me
            new_self = t._compose_before(self)
        elif isinstance(self, Similarity) and isinstance(t, Similarity):
            # we're both in the Similarity family
            new_self = Similarity(self.h_matrix)
            new_self._compose_after_inplace(t)
        elif isinstance(self, Affine) and isinstance(t, Affine):
            # we're both in the Affine family
            new_self = Affine(self.h_matrix)
            new_self._compose_after_inplace(t)
        else:
            # at least one of us is Homogeneous
            new_self = Homogeneous(self.h_matrix)
            new_self._compose_after_inplace(t)
        return new_self

    def _compose_before_inplace(self, transform):
        # Compose machinery will guarantee this is only invoked in the right
        # circumstances (e.g. the types will match) so we don't need to block
        # the setting of the matrix
        self._set_h_matrix(np.dot(transform.h_matrix, self.h_matrix),
                           copy=False, skip_checks=True)

    def _compose_after_inplace(self, transform):
        # Compose machinery will guarantee this is only invoked in the right
        # circumstances (e.g. the types will match) so we don't need to block
        # the setting of the matrix
        self._set_h_matrix(np.dot(self.h_matrix, transform.h_matrix),
                           copy=False, skip_checks=True)

    @property
    def has_true_inverse(self):
        r"""
        The pseudoinverse is an exact inverse.

        :type: ``True``
        """
        return True

    def pseudoinverse(self):
        r"""
        The pseudoinverse of the transform - that is, the transform that
        results from swapping `source` and `target`, or more formally, negating
        the transforms parameters. If the transform has a true inverse this
        is returned instead.

        :type: :class:`Homogeneous`
        """
        # Skip the checks as we know inverse of a homogeneous is a homogeneous
        return self.__class__(self._h_matrix_pseudoinverse(), copy=False,
                              skip_checks=True)

    def _h_matrix_pseudoinverse(self):
        return np.linalg.inv(self.h_matrix)

from .affine import Affine
from .similarity import Similarity<|MERGE_RESOLUTION|>--- conflicted
+++ resolved
@@ -87,6 +87,19 @@
 
     @classmethod
     def init_identity(cls, n_dims):
+        r"""
+        Creates an identity matrix Homogeneous transform.
+
+        Parameters
+        ----------
+        n_dims : `int`
+            The number of dimensions.
+
+        Returns
+        -------
+        identity : :class:`Homogeneous`
+            The identity matrix transform.
+        """
         return Homogeneous(np.eye(n_dims + 1))
 
     @property
@@ -144,26 +157,6 @@
         """
         return 'Homogeneous'
 
-<<<<<<< HEAD
-    @classmethod
-    def identity(cls, n_dims):
-        r"""
-        Creates an identity matrix Homogeneous transform.
-
-        Parameters
-        ----------
-        n_dims : `int`
-            The number of dimensions.
-
-        Returns
-        -------
-        identity : :class:`Homogeneous`
-            The identity matrix transform.
-        """
-        return Homogeneous(np.eye(n_dims + 1))
-
-=======
->>>>>>> cf518ddb
     @property
     def h_matrix(self):
         r"""
