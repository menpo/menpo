import numpy as np

from menpo.base import doc_inherit, name_of_callable
from menpo.math import as_matrix, ipca, pca, pcacov
from .linear import MeanLinearVectorModel
from .vectorizable import VectorizableBackedModel
from pathlib import Path


class PCAVectorModel(MeanLinearVectorModel):
    r"""
    A :map:`MeanLinearModel` where components are Principal Components.

    Principal Component Analysis (PCA) by eigenvalue decomposition of the
    data's scatter matrix. For details of the implementation of PCA, see
    :map:`pca`.

    Parameters
    ----------
    samples : `ndarray` or `list` or `iterable` of `ndarray`
        List or iterable of numpy arrays to build the model from, or an
        existing data matrix.
    centre : `bool`, optional
        When ``True`` (default) PCA is performed after mean centering the data.
        If ``False`` the data is assumed to be centred, and the mean will be
        ``0``.
    n_samples : `int`, optional
        If provided then ``samples`` must be an iterator that yields
        ``n_samples``. If not provided then samples has to be a `list` (so we
        know how large the data matrix needs to be).
    max_n_components : `int`, optional
        The maximum number of components to keep in the model. Any components
        above and beyond this one are discarded.
    inplace : `bool`, optional
        If ``True`` the data matrix is modified in place. Otherwise, the data
        matrix is copied.
    """

    def __init__(
        self, samples, centre=True, n_samples=None, max_n_components=None, inplace=True
    ):
        # Generate data matrix
        data, self.n_samples = self._data_to_matrix(samples, n_samples)

        # Compute pca
        e_vectors, e_values, mean = pca(data, centre=centre, inplace=inplace)

        # The call to __init__ of MeanLinearModel is done in here
        self._constructor_helper(
            eigenvalues=e_values,
            eigenvectors=e_vectors,
            mean=mean,
            centred=centre,
            max_n_components=max_n_components,
        )

    @classmethod
    def init_from_covariance_matrix(
        cls, C, mean, n_samples, centred=True, is_inverse=False, max_n_components=None
    ):
        r"""
        Build the Principal Component Analysis (PCA) by eigenvalue
        decomposition of the provided covariance/scatter matrix. For details
        of the implementation of PCA, see :map:`pcacov`.

        Parameters
        ----------
        C : ``(n_features, n_features)`` `ndarray` or `scipy.sparse`
            The Covariance/Scatter matrix. If it is a precision matrix (inverse
            covariance), then set `is_inverse=True`.
        mean : ``(n_features, )`` `ndarray`
            The mean vector.
        n_samples : `int`
            The number of samples used to generate the covariance matrix.
        centred : `bool`, optional
            When ``True`` we assume that the data were centered before
            computing the covariance matrix.
        is_inverse : `bool`, optional
            It ``True``, then it is assumed that `C` is a precision matrix (
            inverse covariance). Thus, the eigenvalues will be inverted. If
            ``False``, then it is assumed that `C` is a covariance matrix.
        max_n_components : `int`, optional
            The maximum number of components to keep in the model. Any
            components above and beyond this one are discarded.
        """
        # Compute pca on covariance
        e_vectors, e_values = pcacov(C, is_inverse=is_inverse)

        # Create new pca instance
        model = cls.__new__(cls)
        model.n_samples = n_samples

        # The call to __init__ of MeanLinearModel is done in here
        model._constructor_helper(
            eigenvalues=e_values,
            eigenvectors=e_vectors,
            mean=mean,
            centred=centred,
            max_n_components=max_n_components,
        )
        return model

    @classmethod
    def init_from_components(
        cls, components, eigenvalues, mean, n_samples, centred, max_n_components=None
    ):
        r"""
        Build the Principal Component Analysis (PCA) using the provided
        components (eigenvectors) and eigenvalues.

        Parameters
        ----------
        components : ``(n_components, n_features)`` `ndarray`
            The eigenvectors to be used.
        eigenvalues : ``(n_components, )`` `ndarray`
            The corresponding eigenvalues.
        mean : ``(n_features, )`` `ndarray`
            The mean vector.
        n_samples : `int`
            The number of samples used to generate the eigenvectors.
        centred : `bool`
            When ``True`` we assume that the data were centered before
            computing the eigenvectors.
        max_n_components : `int`, optional
            The maximum number of components to keep in the model. Any
            components above and beyond this one are discarded.
        """
        # This is a bit of a filthy trick that by rights should not be done,
        # but we want to have these nice static constructors so we are living
        # with the shame (create an empty object instance which we fill in).
        model = cls.__new__(cls)
        model.n_samples = n_samples

        # The call to __init__ of MeanLinearModel is done in here
        model._constructor_helper(
            eigenvalues=eigenvalues,
            eigenvectors=components,
            mean=mean,
            centred=centred,
            max_n_components=max_n_components,
        )
        return model

    def _constructor_helper(
        self, eigenvalues, eigenvectors, mean, centred, max_n_components
    ):
        # if covariance is not centred, mean must be zeros.
        if centred:
            MeanLinearVectorModel.__init__(self, eigenvectors, mean)
        else:
            MeanLinearVectorModel.__init__(
                self, eigenvectors, np.zeros(mean.shape, dtype=mean.dtype)
            )
        self.centred = centred
        self._eigenvalues = eigenvalues
        # start the active components as all the components
        self._n_active_components = int(self.n_components)
        self._trimmed_eigenvalues = np.array([])
        if max_n_components is not None:
            self.trim_components(max_n_components)

    def _data_to_matrix(self, data, n_samples):
        # build a data matrix from all the samples
        if n_samples is None:
            n_samples = len(data)
        # Assumed data is ndarray of (n_samples, n_features) or list of samples
        if not isinstance(data, np.ndarray):
            # Make sure we have an array, slice of the number of requested
            # samples
            data = np.array(data)[:n_samples]
        return data, n_samples

    def __setstate__(self, state):
        if "mean_vector" in state:
            state["_mean"] = state["mean_vector"]
            del state["mean_vector"]

        self.__dict__ = state

    @property
    def n_active_components(self):
        r"""
        The number of components currently in use on this model.

        :type: `int`
        """
        return self._n_active_components

    @n_active_components.setter
    def n_active_components(self, value):
        r"""
        Sets an updated number of active components on this model. The number
        of active components represents the number of principal components
        that will be used for generative purposes. Note that this therefore
        makes the model stateful. Also note that setting the number of
        components will not affect memory unless :meth:`trim_components`
        is called.

        Parameters
        ----------
        value : `int`
            The new number of active components.

        Raises
        ------
        ValueError
            Tried setting n_active_components to {value} - value needs to be a
            float 0.0 < n_components < self._total_kept_variance_ratio ({}) or
            an integer 1 < n_components < self.n_components ({})
        """
        err_str = (
            "Tried setting n_active_components to {} - "
            "value needs to be a float "
            "0.0 < n_components < self._total_kept_variance_ratio "
            "({}) or an integer 1 < n_components < "
            "self.n_components ({})".format(
                value, self._total_variance_ratio(), self.n_components
            )
        )

        # check value
        if isinstance(value, float):
            if 0.0 < value <= self._total_variance_ratio():
                # value needed to capture desired variance
                value = (
                    np.sum(
                        [r < value for r in self._total_eigenvalues_cumulative_ratio()]
                    )
                    + 1
                )
            else:
                # variance must be bigger than 0.0
                raise ValueError(err_str)
        if isinstance(value, int):
            if value < 1:
                # at least 1 value must be kept
                raise ValueError(err_str)
            elif value >= self.n_components:
                if self.n_active_components < self.n_components:
                    # if the number of available components is smaller than
                    # the total number of components set value to the later
                    value = self.n_components
                else:
                    # if the previous is false and value bigger than the
                    # total number of components, do nothing
                    return
        if 0 < value <= self.n_components:
            self._n_active_components = int(value)
        else:
            raise ValueError(err_str)

    @property
    def components(self):
        r"""
        Returns the active components of the model.

        :type: ``(n_active_components, n_features)`` `ndarray`
        """
        return self._components[: self.n_active_components, :]

    @components.setter
    def components(self, value):
        r"""
        Updates the components of this linear model, ensuring that the shape
        of the components is not changed.

        Parameters
        ----------
        value : ``(n_components, n_features)`` `ndarray`
            The new components array.

        Raises
        ------
        ValueError
            Trying to replace components of shape {} with some of shape {}
        """
        if value.shape != self._components.shape:
            raise ValueError(
                "Trying to replace components of shape {} with some of "
                "shape {}".format(self.components.shape, value.shape)
            )
        else:
            np.copyto(self._components, value, casting="safe")

    @property
    def eigenvalues(self):
        r"""
        Returns the eigenvalues associated with the active components of the
        model, i.e. the amount of variance captured by each active component,
        sorted form largest to smallest.

        :type: ``(n_active_components,)`` `ndarray`
        """
        return self._eigenvalues[: self.n_active_components]

    def whitened_components(self):
        r"""
        Returns the active components of the model, whitened.

        Returns
        -------
        whitened_components : ``(n_active_components, n_features)`` `ndarray`
            The whitened components.
        """
        return self.components / (
            np.sqrt(self.eigenvalues * self.n_samples + self.noise_variance())[:, None]
        )

    def original_variance(self):
        r"""
        Returns the total amount of variance captured by the original model,
        i.e. the amount of variance present on the original samples.

        Returns
        -------
        optional_variance : `float`
            The variance captured by the model.
        """
        return self._eigenvalues.sum() + self._trimmed_eigenvalues.sum()

    def variance(self):
        r"""
        Returns the total amount of variance retained by the active
        components.

        Returns
        -------
        variance : `float`
            Total variance captured by the active components.
        """
        return self.eigenvalues.sum()

    def _total_variance(self):
        r"""
        Returns the total amount of variance retained by all components
        (active and inactive). Useful when the model has been trimmed.

        Returns
        -------
        total_variance : `float`
            Total variance captured by all components.
        """
        return self._eigenvalues.sum()

    def variance_ratio(self):
        r"""
        Returns the ratio between the amount of variance retained by the
        active components and the total amount of variance present on the
        original samples.

        Returns
        -------
        variance_ratio : `float`
            Ratio of active components variance and total variance present
            in original samples.
        """
        return self.variance() / self.original_variance()

    def _total_variance_ratio(self):
        r"""
        Returns the ratio between the total amount of variance retained by
        all components (active and inactive) and the total amount of variance
        present on the original samples.

        Returns
        -------
        total_variance_ratio : `float`
            Ratio of total variance over the original variance.
        """
        return self._total_variance() / self.original_variance()

    def eigenvalues_ratio(self):
        r"""
        Returns the ratio between the variance captured by each active
        component and the total amount of variance present on the original
        samples.

        Returns
        -------
        eigenvalues_ratio : ``(n_active_components,)`` `ndarray`
            The active eigenvalues array scaled by the original variance.
        """
        return self.eigenvalues / self.original_variance()

    def _total_eigenvalues_ratio(self):
        r"""
        Returns the ratio between the variance captured by each active
        component and the total amount of variance present on the original
        samples.

        Returns
        -------
        total_eigenvalues_ratio : ``(n_components,)`` `ndarray`
            Array of eigenvalues scaled by the original variance.
        """
        return self._eigenvalues / self.original_variance()

    def eigenvalues_cumulative_ratio(self):
        r"""
        Returns the cumulative ratio between the variance captured by the
        active components and the total amount of variance present on the
        original samples.

        Returns
        -------
        eigenvalues_cumulative_ratio : ``(n_active_components,)`` `ndarray`
            Array of cumulative eigenvalues.
        """
        return np.cumsum(self.eigenvalues_ratio())

    def _total_eigenvalues_cumulative_ratio(self):
        r"""
        Returns the cumulative ratio between the variance captured by the
        active components and the total amount of variance present on the
        original samples.

        Returns
        -------
        total_eigenvalues_cumulative_ratio : ``(n_active_components,)`` `ndarray`
            Array of total cumulative eigenvalues.
        """
        return np.cumsum(self._total_eigenvalues_ratio())

    def noise_variance(self):
        r"""
        Returns the average variance captured by the inactive components,
        i.e. the sample noise assumed in a Probabilistic PCA formulation.

        If all components are active, then ``noise_variance == 0.0``.

        Returns
        -------
        noise_variance : `float`
            The mean variance of the inactive components.
        """
        if self.n_active_components == self.n_components:
            if self._trimmed_eigenvalues.size != 0:
                noise_variance = self._trimmed_eigenvalues.mean()
            else:
                noise_variance = 0.0
        else:
            noise_variance = np.hstack(
                (
                    self._eigenvalues[self.n_active_components:],
                    self._trimmed_eigenvalues,
                )
            ).mean()
        return noise_variance

    def noise_variance_ratio(self):
        r"""
        Returns the ratio between the noise variance and the total amount of
        variance present on the original samples.

        Returns
        -------
        noise_variance_ratio : `float`
            The ratio between the noise variance and the variance present
            in the original samples.
        """
        return self.noise_variance() / self.original_variance()

    def inverse_noise_variance(self):
        r"""
        Returns the inverse of the noise variance.

        Returns
        -------
        inverse_noise_variance : `float`
            Inverse of the noise variance.

        Raises
        ------
        ValueError
            If ``noise_variance() == 0``
        """
        noise_variance = self.noise_variance()
        if np.allclose(noise_variance, 0):
            raise ValueError(
                "noise variance is effectively 0 - " "cannot take the inverse"
            )
        return 1.0 / noise_variance

    def component(self, index, with_mean=True, scale=1.0):
        r"""
        A particular component of the model, in vectorized form.

        Parameters
        ----------
        index : `int`
            The component that is to be returned
        with_mean: `bool`, optional
            If ``True``, the component will be blended with the mean vector
            before being returned. If not, the component is returned on it's
            own.
        scale : `float`, optional
            A scale factor that should be applied to the component. Only
            valid in the case where with_mean is ``True``. The scale is applied
            in units of standard deviations (so a scale of ``1.0``
            `with_mean` visualizes the mean plus ``1`` std. dev of the component
            in question).

        Returns
        -------
        component_vector : ``(n_features,)`` `ndarray`
            The component vector of the given index.
        """
        if with_mean:
            # on PCA, scale is in units of std. deviations...
            scaled_eigval = scale * np.sqrt(self.eigenvalues[index])
            return (scaled_eigval * self.components[index]) + self._mean
        else:
            return self.components[index]

    def instance_vectors(self, weights, normalized_weights=False):
        """
        Creates new vectorized instances of the model using the first
        components in a particular weighting.

        Parameters
        ----------
        weights : ``(n_vectors, n_weights)`` `ndarray` or `list` of `lists`
            The weightings for the first `n_weights` components that
            should be used per instance that is to be produced

            ``weights[i, j]`` is the linear contribution of the j'th
            principal component to the i'th instance vector produced. Note
            that if ``n_weights < n_components``, only the first ``n_weight``
            components are used in the reconstruction (i.e. unspecified
            weights are implicitly ``0``).
        normalized_weights : `bool`, optional
            If ``True``, the weights are assumed to be normalized w.r.t the
            eigenvalues. This can be easier to create unique instances by
            making the weights more interpretable.

        Returns
        -------
        vectors : ``(n_vectors, n_features)`` `ndarray`
            The instance vectors for the weighting provided.

        Raises
        ------
        ValueError
            If n_weights > n_components
        """
        weights = np.asarray(weights)  # if eg a list is provided
        n_instances, n_weights = weights.shape
        if n_weights > self.n_active_components:
            raise ValueError(
                "Number of weightings cannot be greater than {}".format(
                    self.n_active_components
                )
            )
        else:
            full_weights = np.zeros(
                (n_instances, self.n_active_components), dtype=self._components.dtype
            )
            full_weights[..., :n_weights] = weights
            weights = full_weights

        if normalized_weights:
            # If the weights were normalized, then they are all relative to
            # to the scale of the eigenvalues and thus must be multiplied by
            # the sqrt of the eigenvalues.
            weights *= self.eigenvalues ** 0.5
        return self._instance_vectors_for_full_weights(weights)

    def instance(self, weights, normalized_weights=False):
        r"""
        Creates a new vector instance of the model by weighting together the
        components.

        Parameters
        ----------
        weights : ``(n_weights,)`` `ndarray` or `list`
            The weightings for the first `n_weights` components that should be
            used.

            ``weights[j]`` is the linear contribution of the j'th principal
            component to the instance vector.
        normalized_weights : `bool`, optional
            If ``True``, the weights are assumed to be normalized w.r.t the
            eigenvalues. This can be easier to create unique instances by
            making the weights more interpretable.

        Returns
        -------
        vector : ``(n_features,)`` `ndarray`
            The instance vector for the weighting provided.
        """
        weights = np.asarray(weights)
        return self.instance_vectors(
            weights[None, :], normalized_weights=normalized_weights
        ).flatten()

    def trim_components(self, n_components=None):
        r"""
        Permanently trims the components down to a certain amount. The number of
        active components will be automatically reset to this particular value.

        This will reduce `self.n_components` down to `n_components`
        (if ``None``, `self.n_active_components` will be used), freeing up
        memory in the process.

        Once the model is trimmed, the trimmed components cannot be recovered.

        Parameters
        ----------
        n_components: `int` >= ``1`` or `float` > ``0.0`` or ``None``, optional
            The number of components that are kept or else the amount (ratio)
            of variance that is kept. If ``None``, `self.n_active_components` is
            used.

        Notes
        -----
        In case `n_components` is greater than the total number of components or
        greater than the amount of variance currently kept, this method does
        not perform any action.
        """
        if n_components is None:
            # by default trim using the current n_active_components
            n_components = self.n_active_components
        # set self.n_active_components to n_components
        self.n_active_components = n_components

        if self.n_active_components < self.n_components:
            # Just stored so that we can fit < 80 chars
            nac = self.n_active_components
            # set self.n_components to n_components. We have to copy to ensure
            # that the data is actually removed, otherwise a view is returned
            self._components = self._components[:nac].copy()
            # store the eigenvalues associated to the discarded components
            self._trimmed_eigenvalues = np.hstack(
                (
                    self._trimmed_eigenvalues,
                    self._eigenvalues[self.n_active_components:],
                )
            )
            # make sure that the eigenvalues are trimmed too
            self._eigenvalues = self._eigenvalues[:nac].copy()

    def project_whitened(self, vector_instance):
        """
        Projects the `vector_instance` onto the whitened components,
        retrieving the whitened linear weightings.

        Parameters
        ----------
        vector_instance : ``(n_features,)`` `ndarray`
            A novel vector.

        Returns
        -------
        projected : ``(n_features,)`` `ndarray`
            A vector of whitened linear weightings
        """
        whitened_components = self.whitened_components()
        return np.dot(vector_instance, whitened_components.T)

    def orthonormalize_against_inplace(self, linear_model):
        r"""
        Enforces that the union of this model's components and another are
        both mutually orthonormal.

        Note that the model passed in is guaranteed to not have it's number
        of available components changed. This model, however, may loose some
        dimensionality due to reaching a degenerate state.

        The removed components will always be trimmed from the end of
        components (i.e. the components which capture the least variance).
        If trimming is performed, `n_components` and `n_available_components`
        would be altered - see :meth:`trim_components` for details.

        Parameters
        ----------
        linear_model : :map:`LinearModel`
            A second linear model to orthonormalize this against.
        """
        # take the QR decomposition of the model components
        Q = (
            np.linalg.qr(np.hstack((linear_model._components.T, self._components.T)))[0]
        ).T
        # the model passed to us went first, so all it's components will
        # survive. Pull them off, and update the other model.
        linear_model.components = Q[: linear_model.n_components, :]
        # it's possible that all of our components didn't survive due to
        # degeneracy. We need to trim our components down before replacing
        # them to ensure the number of components is consistent (otherwise
        # the components setter will complain at us)
        n_available_components = Q.shape[0] - linear_model.n_components
        if n_available_components < self.n_components:
            # oh dear, we've lost some components from the end of our model.
            if self.n_active_components < n_available_components:
                # save the current number of active components
                n_active_components = self.n_active_components
            else:
                # save the current number of available components
                n_active_components = n_available_components
            # call trim_components to update our state.
            self.trim_components(n_components=n_available_components)
            if n_active_components < n_available_components:
                # reset the number of active components
                self.n_active_components = n_active_components

        # now we can set our own components with the updated orthogonal ones
        self.components = Q[linear_model.n_components:, :]

    def increment(self, data, n_samples=None, forgetting_factor=1.0, verbose=False):
        r"""
        Update the eigenvectors, eigenvalues and mean vector of this model
        by performing incremental PCA on the given samples.

        Parameters
        ----------
        samples : `list` of :map:`Vectorizable`
            List of new samples to update the model from.
        n_samples : `int`, optional
            If provided then ``samples``  must be an iterator that yields
            ``n_samples``. If not provided then samples has to be a
            list (so we know how large the data matrix needs to be).
        forgetting_factor : ``[0.0, 1.0]`` `float`, optional
            Forgetting factor that weights the relative contribution of new
            samples vs old samples. If 1.0, all samples are weighted equally
            and, hence, the results is the exact same as performing batch
            PCA on the concatenated list of old and new simples. If <1.0,
            more emphasis is put on the new samples. See [1] for details.

        References
        ----------
        .. [1] David Ross, Jongwoo Lim, Ruei-Sung Lin, Ming-Hsuan Yang.
           "Incremental Learning for Robust Visual Tracking". IJCV, 2007.
        """
        data, n_new_samples = self._data_to_matrix(data, n_samples)

        # compute incremental pca
        e_vectors, e_values, m_vector = ipca(
            data,
            self._components,
            self._eigenvalues,
            self.n_samples,
            m_a=self._mean,
            f=forgetting_factor,
        )

        # if the number of active components is the same as the total number
        # of components so it will be after this method is executed
        reset = self.n_active_components == self.n_components

        # update mean, components, eigenvalues and number of samples
        self._mean = m_vector
        self._components = e_vectors
        self._eigenvalues = e_values
        self.n_samples += n_new_samples

        # reset the number of active components to the total number of
        # components
        if reset:
            self.n_active_components = self.n_components

    def plot_eigenvalues(
        self,
        figure_id=None,
        new_figure=False,
        render_lines=True,
        line_colour="b",
        line_style="-",
        line_width=2,
        render_markers=True,
        marker_style="o",
        marker_size=6,
        marker_face_colour="b",
        marker_edge_colour="k",
        marker_edge_width=1.0,
        render_axes=True,
        axes_font_name="sans-serif",
        axes_font_size=10,
        axes_font_style="normal",
        axes_font_weight="normal",
        figure_size=(10, 6),
        render_grid=True,
        grid_line_style="--",
        grid_line_width=0.5,
    ):
        r"""
        Plot of the eigenvalues.

        Parameters
        ----------
        figure_id : `object`, optional
            The id of the figure to be used.
        new_figure : `bool`, optional
            If ``True``, a new figure is created.
        render_lines : `bool`, optional
            If ``True``, the line will be rendered.
        line_colour : See Below, optional
            The colour of the lines.
            Example options ::

                {``r``, ``g``, ``b``, ``c``, ``m``, ``k``, ``w``}
                or
                ``(3, )`` `ndarray`
                or
                `list` of length ``3``

        line_style : {``-``, ``--``, ``-.``, ``:``}, optional
            The style of the lines.
        line_width : `float`, optional
            The width of the lines.
        render_markers : `bool`, optional
            If ``True``, the markers will be rendered.
        marker_style : See Below, optional
            The style of the markers.
            Example options ::

                {``.``, ``,``, ``o``, ``v``, ``^``, ``<``, ``>``, ``+``,
                 ``x``, ``D``, ``d``, ``s``, ``p``, ``*``, ``h``, ``H``,
                 ``1``, ``2``, ``3``, ``4``, ``8``}

        marker_size : `int`, optional
            The size of the markers in points.
        marker_face_colour : See Below, optional
            The face (filling) colour of the markers.
            Example options ::

                {``r``, ``g``, ``b``, ``c``, ``m``, ``k``, ``w``}
                or
                ``(3, )`` `ndarray`
                or
                `list` of length ``3``

        marker_edge_colour : See Below, optional
            The edge colour of the markers.
            Example options ::

                {``r``, ``g``, ``b``, ``c``, ``m``, ``k``, ``w``}
                or
                ``(3, )`` `ndarray`
                or
                `list` of length ``3``

        marker_edge_width : `float`, optional
            The width of the markers' edge.
        render_axes : `bool`, optional
            If ``True``, the axes will be rendered.
        axes_font_name : See Below, optional
            The font of the axes.
            Example options ::

                {``serif``, ``sans-serif``, ``cursive``, ``fantasy``,
                 ``monospace``}

        axes_font_size : `int`, optional
            The font size of the axes.
        axes_font_style : {``normal``, ``italic``, ``oblique``}, optional
            The font style of the axes.
        axes_font_weight : See Below, optional
            The font weight of the axes.
            Example options ::

                {``ultralight``, ``light``, ``normal``, ``regular``,
                 ``book``, ``medium``, ``roman``, ``semibold``,
                 ``demibold``, ``demi``, ``bold``, ``heavy``,
                 ``extra bold``, ``black``}

        figure_size : (`float`, `float`) or ``None``, optional
            The size of the figure in inches.
        render_grid : `bool`, optional
            If ``True``, the grid will be rendered.
        grid_line_style : {``-``, ``--``, ``-.``, ``:``}, optional
            The style of the grid lines.
        grid_line_width : `float`, optional
            The width of the grid lines.

        Returns
        -------
        viewer : :map:`MatplotlibRenderer`
            The viewer object.
        """
        from menpo.visualize import plot_curve

        return plot_curve(
            range(self.n_active_components),
            [self.eigenvalues],
            figure_id=figure_id,
            new_figure=new_figure,
            legend_entries=None,
            title="Eigenvalues",
            x_label="Component Number",
            y_label="Eigenvalue",
            axes_x_limits=[0, self.n_active_components - 1],
            axes_y_limits=None,
            axes_x_ticks=None,
            axes_y_ticks=None,
            render_lines=render_lines,
            line_colour=line_colour,
            line_style=line_style,
            line_width=line_width,
            render_markers=render_markers,
            marker_style=marker_style,
            marker_size=marker_size,
            marker_face_colour=marker_face_colour,
            marker_edge_colour=marker_edge_colour,
            marker_edge_width=marker_edge_width,
            render_legend=False,
            render_axes=render_axes,
            axes_font_name=axes_font_name,
            axes_font_size=axes_font_size,
            axes_font_style=axes_font_style,
            axes_font_weight=axes_font_weight,
            figure_size=figure_size,
            render_grid=render_grid,
            grid_line_style=grid_line_style,
            grid_line_width=grid_line_width,
        )

    def plot_eigenvalues_ratio(
        self,
        figure_id=None,
        new_figure=False,
        render_lines=True,
        line_colour="b",
        line_style="-",
        line_width=2,
        render_markers=True,
        marker_style="o",
        marker_size=6,
        marker_face_colour="b",
        marker_edge_colour="k",
        marker_edge_width=1.0,
        render_axes=True,
        axes_font_name="sans-serif",
        axes_font_size=10,
        axes_font_style="normal",
        axes_font_weight="normal",
        figure_size=(10, 6),
        render_grid=True,
        grid_line_style="--",
        grid_line_width=0.5,
    ):
        r"""
        Plot of the variance ratio captured by the eigenvalues.

        Parameters
        ----------
        figure_id : `object`, optional
            The id of the figure to be used.
        new_figure : `bool`, optional
            If ``True``, a new figure is created.
        render_lines : `bool`, optional
            If ``True``, the line will be rendered.
        line_colour : See Below, optional
            The colour of the lines.
            Example options ::

                {``r``, ``g``, ``b``, ``c``, ``m``, ``k``, ``w``}
                or
                ``(3, )`` `ndarray`
                or
                `list` of length ``3``

        line_style : {``-``, ``--``, ``-.``, ``:``}, optional
            The style of the lines.
        line_width : `float`, optional
            The width of the lines.
        render_markers : `bool`, optional
            If ``True``, the markers will be rendered.
        marker_style : See Below, optional
            The style of the markers.
            Example options ::

                {``.``, ``,``, ``o``, ``v``, ``^``, ``<``, ``>``, ``+``,
                 ``x``, ``D``, ``d``, ``s``, ``p``, ``*``, ``h``, ``H``,
                 ``1``, ``2``, ``3``, ``4``, ``8``}

        marker_size : `int`, optional
            The size of the markers in points.
        marker_face_colour : See Below, optional
            The face (filling) colour of the markers.
            Example options ::

                {``r``, ``g``, ``b``, ``c``, ``m``, ``k``, ``w``}
                or
                ``(3, )`` `ndarray`
                or
                `list` of length ``3``

        marker_edge_colour : See Below, optional
            The edge colour of the markers.
            Example options ::

                {``r``, ``g``, ``b``, ``c``, ``m``, ``k``, ``w``}
                or
                ``(3, )`` `ndarray`
                or
                `list` of length ``3``

        marker_edge_width : `float`, optional
            The width of the markers' edge.
        render_axes : `bool`, optional
            If ``True``, the axes will be rendered.
        axes_font_name : See Below, optional
            The font of the axes.
            Example options ::

                {``serif``, ``sans-serif``, ``cursive``, ``fantasy``,
                 ``monospace``}

        axes_font_size : `int`, optional
            The font size of the axes.
        axes_font_style : {``normal``, ``italic``, ``oblique``}, optional
            The font style of the axes.
        axes_font_weight : See Below, optional
            The font weight of the axes.
            Example options ::

                {``ultralight``, ``light``, ``normal``, ``regular``,
                 ``book``, ``medium``, ``roman``, ``semibold``,
                 ``demibold``, ``demi``, ``bold``, ``heavy``,
                 ``extra bold``, ``black``}

        figure_size : (`float`, `float`) or `None`, optional
            The size of the figure in inches.
        render_grid : `bool`, optional
            If ``True``, the grid will be rendered.
        grid_line_style : {``-``, ``--``, ``-.``, ``:``}, optional
            The style of the grid lines.
        grid_line_width : `float`, optional
            The width of the grid lines.

        Returns
        -------
        viewer : :map:`MatplotlibRenderer`
            The viewer object.
        """
        from menpo.visualize import plot_curve

        return plot_curve(
            range(self.n_active_components),
            [self.eigenvalues_ratio()],
            figure_id=figure_id,
            new_figure=new_figure,
            legend_entries=None,
            title="Variance Ratio of Eigenvalues",
            x_label="Component Number",
            y_label="Variance Ratio",
            axes_x_limits=[0, self.n_active_components - 1],
            axes_y_limits=None,
            axes_x_ticks=None,
            axes_y_ticks=None,
            render_lines=render_lines,
            line_colour=line_colour,
            line_style=line_style,
            line_width=line_width,
            render_markers=render_markers,
            marker_style=marker_style,
            marker_size=marker_size,
            marker_face_colour=marker_face_colour,
            marker_edge_colour=marker_edge_colour,
            marker_edge_width=marker_edge_width,
            render_legend=False,
            render_axes=render_axes,
            axes_font_name=axes_font_name,
            axes_font_size=axes_font_size,
            axes_font_style=axes_font_style,
            axes_font_weight=axes_font_weight,
            figure_size=figure_size,
            render_grid=render_grid,
            grid_line_style=grid_line_style,
            grid_line_width=grid_line_width,
        )

    def plot_eigenvalues_cumulative_ratio(
        self,
        figure_id=None,
        new_figure=False,
        render_lines=True,
        line_colour="b",
        line_style="-",
        line_width=2,
        render_markers=True,
        marker_style="o",
        marker_size=6,
        marker_face_colour="b",
        marker_edge_colour="k",
        marker_edge_width=1.0,
        render_axes=True,
        axes_font_name="sans-serif",
        axes_font_size=10,
        axes_font_style="normal",
        axes_font_weight="normal",
        figure_size=(10, 6),
        render_grid=True,
        grid_line_style="--",
        grid_line_width=0.5,
    ):
        r"""
        Plot of the cumulative variance ratio captured by the eigenvalues.

        Parameters
        ----------
        figure_id : `object`, optional
            The id of the figure to be used.
        new_figure : `bool`, optional
            If ``True``, a new figure is created.
        render_lines : `bool`, optional
            If ``True``, the line will be rendered.
        line_colour : See Below, optional
            The colour of the lines.
            Example options ::

                {``r``, ``g``, ``b``, ``c``, ``m``, ``k``, ``w``}
                or
                ``(3, )`` `ndarray`
                or
                `list` of length ``3``

        line_style : {``-``, ``--``, ``-.``, ``:``}, optional
            The style of the lines.
        line_width : `float`, optional
            The width of the lines.
        render_markers : `bool`, optional
            If ``True``, the markers will be rendered.
        marker_style : See Below, optional
            The style of the markers.
            Example options ::

                {``.``, ``,``, ``o``, ``v``, ``^``, ``<``, ``>``, ``+``,
                 ``x``, ``D``, ``d``, ``s``, ``p``, ``*``, ``h``, ``H``,
                 ``1``, ``2``, ``3``, ``4``, ``8``}

        marker_size : `int`, optional
            The size of the markers in points.
        marker_face_colour : See Below, optional
            The face (filling) colour of the markers.
            Example options ::

                {``r``, ``g``, ``b``, ``c``, ``m``, ``k``, ``w``}
                or
                ``(3, )`` `ndarray`
                or
                `list` of length ``3``

        marker_edge_colour : See Below, optional
            The edge colour of the markers.
            Example options ::

                {``r``, ``g``, ``b``, ``c``, ``m``, ``k``, ``w``}
                or
                ``(3, )`` `ndarray`
                or
                `list` of length ``3``

        marker_edge_width : `float`, optional
            The width of the markers' edge.
        render_axes : `bool`, optional
            If ``True``, the axes will be rendered.
        axes_font_name : See Below, optional
            The font of the axes.
            Example options ::

                {``serif``, ``sans-serif``, ``cursive``, ``fantasy``,
                 ``monospace``}

        axes_font_size : `int`, optional
            The font size of the axes.
        axes_font_style : {``normal``, ``italic``, ``oblique``}, optional
            The font style of the axes.
        axes_font_weight : See Below, optional
            The font weight of the axes.
            Example options ::

                {``ultralight``, ``light``, ``normal``, ``regular``,
                 ``book``, ``medium``, ``roman``, ``semibold``,
                 ``demibold``, ``demi``, ``bold``, ``heavy``,
                 ``extra bold``, ``black``}

        figure_size : (`float`, `float`) or `None`, optional
            The size of the figure in inches.
        render_grid : `bool`, optional
            If ``True``, the grid will be rendered.
        grid_line_style : {``-``, ``--``, ``-.``, ``:``}, optional
            The style of the grid lines.
        grid_line_width : `float`, optional
            The width of the grid lines.

        Returns
        -------
        viewer : :map:`MatplotlibRenderer`
            The viewer object.
        """
        from menpo.visualize import plot_curve

        return plot_curve(
            range(self.n_active_components),
            [self.eigenvalues_cumulative_ratio()],
            figure_id=figure_id,
            new_figure=new_figure,
            legend_entries=None,
            title="Cumulative Variance Ratio of Eigenvalues",
            x_label="Component Number",
            y_label="Cumulative Variance Ratio",
            axes_x_limits=[0, self.n_active_components - 1],
            axes_y_limits=None,
            axes_x_ticks=None,
            axes_y_ticks=None,
            render_lines=render_lines,
            line_colour=line_colour,
            line_style=line_style,
            line_width=line_width,
            render_markers=render_markers,
            marker_style=marker_style,
            marker_size=marker_size,
            marker_face_colour=marker_face_colour,
            marker_edge_colour=marker_edge_colour,
            marker_edge_width=marker_edge_width,
            render_legend=False,
            render_axes=render_axes,
            axes_font_name=axes_font_name,
            axes_font_size=axes_font_size,
            axes_font_style=axes_font_style,
            axes_font_weight=axes_font_weight,
            figure_size=figure_size,
            render_grid=render_grid,
            grid_line_style=grid_line_style,
            grid_line_width=grid_line_width,
        )

    def __str__(self):
        str_out = (
            "PCA Vector Model \n"
            " - centred:              {}\n"
            " - # features:           {}\n"
            " - # active components:  {}\n"
            " - kept variance:        {:.2}  {:.1%}\n"
            " - noise variance:       {:.2}  {:.1%}\n"
            " - total # components:   {}\n"
            " - components shape:     {}\n".format(
                self.centred,
                self.n_features,
                self.n_active_components,
                self.variance(),
                self.variance_ratio(),
                self.noise_variance(),
                self.noise_variance_ratio(),
                self.n_components,
                self.components.shape,
            )
        )
        return str_out


class PCAModel(VectorizableBackedModel, PCAVectorModel):
    r"""
    A :map:`MeanLinearModel` where components are Principal Components
    and the components are vectorized instances.

    Principal Component Analysis (PCA) by eigenvalue decomposition of the
    data's scatter matrix. For details of the implementation of PCA, see
    :map:`pca`.

    Parameters
    ----------
    samples : `list` or `iterable` of :map:`Vectorizable`
        List or iterable of samples to build the model from.
    centre : `bool`, optional
        When ``True`` (default) PCA is performed after mean centering the data.
        If ``False`` the data is assumed to be centred, and the mean will be
        ``0``.
    n_samples : `int`, optional
        If provided then ``samples``  must be an iterator that yields
        ``n_samples``. If not provided then samples has to be a `list` (so we
        know how large the data matrix needs to be).
    max_n_components : `int`, optional
        The maximum number of components to keep in the model. Any components
        above and beyond this one are discarded.
    inplace : `bool`, optional
        If ``True`` the data matrix is modified in place. Otherwise, the data
        matrix is copied.
    verbose : `bool`, optional
        Whether to print building information or not.
    """

    def __init__(
        self,
        samples,
        centre=True,
        n_samples=None,
        max_n_components=None,
        inplace=True,
        verbose=False,
    ):
        # build a data matrix from all the samples
        data, template = as_matrix(
            samples, length=n_samples, return_template=True, verbose=verbose
        )
        n_samples = data.shape[0]

        PCAVectorModel.__init__(
            self,
            data,
            centre=centre,
            max_n_components=max_n_components,
            n_samples=n_samples,
            inplace=inplace,
        )
        VectorizableBackedModel.__init__(self, template)

    @classmethod
    def init_from_covariance_matrix(
        cls, C, mean, n_samples, centred=True, is_inverse=False, max_n_components=None
    ):
        r"""
        Build the Principal Component Analysis (PCA) by eigenvalue
        decomposition of the provided covariance/scatter matrix. For details
        of the implementation of PCA, see :map:`pcacov`.

        Parameters
        ----------
        C : ``(n_features, n_features)`` `ndarray` or `scipy.sparse`
            The Covariance/Scatter matrix. If it is a precision matrix (inverse
            covariance), then set `is_inverse=True`.
        mean : :map:`Vectorizable`
            The mean instance. It must be a :map:`Vectorizable` and *not* an
            `ndarray`.
        n_samples : `int`
            The number of samples used to generate the covariance matrix.
        centred : `bool`, optional
            When ``True`` we assume that the data were centered before
            computing the covariance matrix.
        is_inverse : `bool`, optional
            It ``True``, then it is assumed that `C` is a precision matrix (
            inverse covariance). Thus, the eigenvalues will be inverted. If
            ``False``, then it is assumed that `C` is a covariance matrix.
        max_n_components : `int`, optional
            The maximum number of components to keep in the model. Any
            components above and beyond this one are discarded.
        """
        # Create new pca instance
        self_model = PCAVectorModel.__new__(cls)
        self_model.n_samples = n_samples

        # Compute pca on covariance
        e_vectors, e_values = pcacov(C, is_inverse=is_inverse)

        # The call to __init__ of MeanLinearModel is done in here
        self_model._constructor_helper(
            eigenvalues=e_values,
            eigenvectors=e_vectors,
            mean=mean.as_vector(),
            centred=centred,
            max_n_components=max_n_components,
        )
        VectorizableBackedModel.__init__(self_model, mean)
        return self_model

    @classmethod
    def init_from_components(
        cls, components, eigenvalues, mean, n_samples, centred, max_n_components=None
    ):
        r"""
        Build the Principal Component Analysis (PCA) using the provided
        components (eigenvectors) and eigenvalues.

        Parameters
        ----------
        components : ``(n_components, n_features)`` `ndarray`
            The eigenvectors to be used.
        eigenvalues : ``(n_components, )`` `ndarray`
            The corresponding eigenvalues.
        mean : :map:`Vectorizable`
            The mean instance. It must be a :map:`Vectorizable` and *not* an
            `ndarray`.
        n_samples : `int`
            The number of samples used to generate the eigenvectors.
        centred : `bool`, optional
            When ``True`` we assume that the data were centered before
            computing the eigenvectors.
        max_n_components : `int`, optional
            The maximum number of components to keep in the model. Any
            components above and beyond this one are discarded.
        """
        # Create new pca instance
        self_model = PCAVectorModel.__new__(cls)
        self_model.n_samples = n_samples

        # The call to __init__ of MeanLinearModel is done in here
        self_model._constructor_helper(
            eigenvalues=eigenvalues,
            eigenvectors=components,
            mean=mean.as_vector(),
            centred=centred,
            max_n_components=max_n_components,
        )
        VectorizableBackedModel.__init__(self_model, mean)
        return self_model

    def mean(self):
        r"""
        Return the mean of the model.

        :type: :map:`Vectorizable`
        """
        return self.template_instance.from_vector(self._mean)

    @property
    def mean_vector(self):
        r"""
        Return the mean of the model as a 1D vector.

        :type: `ndarray`
        """
        return self._mean

    @doc_inherit(name="project_out")
    def project_out_vector(self, instance_vector):
        return PCAVectorModel.project_out(self, instance_vector)

    @doc_inherit(name="reconstruct")
    def reconstruct_vector(self, instance_vector):
        return PCAVectorModel.reconstruct(self, instance_vector)

    @doc_inherit(name="project")
    def project_vector(self, instance_vector):
        return PCAVectorModel.project(self, instance_vector)

    @doc_inherit(name="instance")
    def instance_vector(self, weights, normalized_weights=False):
        return PCAVectorModel.instance(
            self, weights, normalized_weights=normalized_weights
        )

    @doc_inherit(name="component")
    def component_vector(self, index, with_mean=True, scale=1.0):
        return PCAVectorModel.component(self, index, with_mean=with_mean, scale=scale)

    @doc_inherit(name="project_whitened")
    def project_whitened_vector(self, vector_instance):
        return PCAVectorModel.project_whitened(self, vector_instance)

    def component(self, index, with_mean=True, scale=1.0):
        r"""
        Return a particular component of the linear model.

        Parameters
        ----------
        index : `int`
            The component that is to be returned
        with_mean: `bool`, optional
            If ``True``, the component will be blended with the mean vector
            before being returned. If not, the component is returned on it's
            own.
        scale : `float`, optional
            A scale factor that should be applied to the component. Only
            valid in the case where ``with_mean == True``. See
            :meth:`component_vector` for how this scale factor is interpreted.

        Returns
        -------
        component : `type(self.template_instance)`
            The requested component instance.
        """
        return self.template_instance.from_vector(
            self.component_vector(index, with_mean=with_mean, scale=scale)
        )

    def instance(self, weights, normalized_weights=False):
        """
        Creates a new instance of the model using the first ``len(weights)``
        components.

        Parameters
        ----------
        weights : ``(n_weights,)`` `ndarray` or `list`
            ``weights[i]`` is the linear contribution of the i'th component
            to the instance vector.
        normalized_weights : `bool`, optional
            If ``True``, the weights are assumed to be normalized w.r.t the
            eigenvalues. This can be easier to create unique instances by
            making the weights more interpretable.
        Raises
        ------
        ValueError
            If n_weights > n_components

        Returns
        -------
        instance : `type(self.template_instance)`
            An instance of the model.
        """
        v = self.instance_vector(weights,
                                 normalized_weights=normalized_weights)
        return self.template_instance.from_vector(v)

    def project_whitened(self, instance):
        """
        Projects the `instance` onto the whitened components, retrieving the
        whitened linear weightings.

        Parameters
        ----------
        instance : :map:`Vectorizable`
            A novel instance.

        Returns
        -------
        projected : (n_components,)
            A vector of whitened linear weightings
        """
        return self.project_whitened_vector(instance.as_vector())

    def increment(self, samples, n_samples=None, forgetting_factor=1.0, verbose=False):
        r"""
        Update the eigenvectors, eigenvalues and mean vector of this model
        by performing incremental PCA on the given samples.

        Parameters
        ----------
        samples : `list` of :map:`Vectorizable`
            List of new samples to update the model from.
        n_samples : `int`, optional
            If provided then ``samples``  must be an iterator that yields
            ``n_samples``. If not provided then samples has to be a
            list (so we know how large the data matrix needs to be).
        forgetting_factor : ``[0.0, 1.0]`` `float`, optional
            Forgetting factor that weights the relative contribution of new
            samples vs old samples. If 1.0, all samples are weighted equally
            and, hence, the results is the exact same as performing batch
            PCA on the concatenated list of old and new simples. If <1.0,
            more emphasis is put on the new samples. See [1] for details.

        References
        ----------
        .. [1] David Ross, Jongwoo Lim, Ruei-Sung Lin, Ming-Hsuan Yang.
           "Incremental Learning for Robust Visual Tracking". IJCV, 2007.
        """
        # build a data matrix from the new samples
        data = as_matrix(samples, length=n_samples, verbose=verbose)
        n_new_samples = data.shape[0]
        PCAVectorModel.increment(
            self,
            data,
            n_samples=n_new_samples,
            forgetting_factor=forgetting_factor,
            verbose=verbose,
        )

<<<<<<< HEAD
    def view(
        self,
        figure_id=None,
        new_figure=True,
        mesh_type="wireframe",
        line_width=2,
        colour="r",
        marker_style="mesh",
        marker_size=None,
        step=None,
        alpha=1.0,
        n_parameters=5,
        parameters_bound=(-15, 15),
        landmarks_indices=None,
        widget_style='info',
        inline=True
    ):
        r"""
        Visualization of the TriMesh in 3D.

        Parameters
        ----------
        figure_id : `object`, optional
            The id of the figure to be used.
        new_figure : `bool`, optional
            If ``True``, a new figure is created.
        mesh_type : `str`, optional
            The representation type to be used for the mesh.
            Example options ::

                {surface, wireframe, points, mesh, fancymesh}
        colour : See Below, optional
            The colour of the markers.
            Example options ::

                {r, g, b, c, m, k, w}
                or
                (3, ) ndarray
        marker_style : `str`, optional
            The style of the markers.
            Example options ::
                 `flat`: simple circles with uniform color,
                 `dot`: simple dot with uniform color,
                 `3d`: little 3D balls,
                 `3dSpecular`: little 3D balls with specular lightning,
                 `mesh`: high precision triangle mesh of a ball
                         (high quality and GPU load).}
        marker_size : `float` or ``None``, optional
            The size of the markers. This size can be seen as a scale factor
            applied to the size markers, which is by default calculated from
            the inter-marker spacing. If ``None``, then an optimal marker size
            value will be set automatically. It only applies for the
            'fancymesh'.

        widget_style: `str`
            Style options:
                ============= ==================
                Style         Description
                ============= ==================
                ``'success'`` Green-based style
                ``'info'``    Blue-based style
                ``'warning'`` Yellow-based style
                ``'danger'``  Red-based style
                ``''``        No style
                ============= ================== 
        step : `int` or ``None``, optional
            If `int`, then one every `step` markers will be rendered.
            If ``None``, then all vertexes will be rendered. It only applies for
            the 'fancymesh' and if `normals` is not ``None``.
        alpha : `float`, optional
            Defines the transparency (opacity) of the object.

        Returns
        -------
        renderer : `menpo3d.visualize.TriMeshViewer3D`
            The Menpo3D rendering object.
        """
        if inline:
            if name_of_callable(self.template_instance) == 'TriMesh':
                tmp_trilist = self.mean().trilist
            elif name_of_callable(self.template_instance) == 'PointCloud':
                tmp_trilist = None
            else:
                raise ValueError('We only support TriMesh and PointCloud')

            try:
                from menpo3d.visualize import PCAModelInlineViewer3d
                renderer = PCAModelInlineViewer3d(figure_id,
                                                  new_figure,
                                                  self.mean().points,
                                                  tmp_trilist,
                                                  self.components,
                                                  self.eigenvalues,
                                                  n_parameters,
                                                  parameters_bound,
                                                  landmarks_indices,
                                                  widget_style)
                render_return = renderer._render(
                    mesh_type=mesh_type,
                    colour=colour,
                    marker_style=marker_style,
                    marker_size=marker_size,
                    step=step,
                    alpha=alpha,
                )
                return renderer
            except ImportError as e:
                from menpo.visualize import Menpo3dMissingError
                raise Menpo3dMissingError(e)
        else:
            print('View method is not implemented yet for mayavi')

=======
>>>>>>> 965ca43f
    def __str__(self):
        str_out = (
            "PCA Model \n"
            " - instance class:       {}\n"
            " - centred:              {}\n"
            " - # features:           {}\n"
            " - # active components:  {}\n"
            " - kept variance:        {:.2}  {:.1%}\n"
            " - noise variance:       {:.2}  {:.1%}\n"
            " - total # components:   {}\n"
            " - components shape:     {}\n".format(
                name_of_callable(self.template_instance),
                self.centred,
                self.n_features,
                self.n_active_components,
                self.variance(),
                self.variance_ratio(),
                self.noise_variance(),
                self.noise_variance_ratio(),
                self.n_components,
                self.components.shape,
            )
        )
        return str_out

    def render_components(self,  export_path=None, filename='',
                          size=(600, 600), list_weights=[-2, 2],
                          list_components=np.arange(5),
                          bgcolor=(1, 1, 1),
                          camera_settings=None,
                          mesh_color=(.5, .5, .5)):
        r"""
        Render and save various components of the  model

        Parameters
        ----------
        export_path : str or Path where the images will be saved,
                      default: current directory
        filename : str, the prefix of the filename,
                   default: ''
        size: tuple of two ints, the size of the image,
              default:(600, 600)
        list_weights: list of weights that std will be multipied with
                      default: [-2, 2]
        list_components : int, list or ndarray of the components to be rendered
                         default: np.arange(5)
        bgcolor : the background color of the rendering
        camera_settings : camera settings of the rendering
        mesh_color : tuple of three floats between 0-1 that defines mesh color
        """
        try:
            from mayavi import mlab
        except ImportError:
            print('Cannot import mlab')
            return 1

        if export_path is None:
            export_path = Path.cwd()
        elif isinstance(export_path, str):
            export_path = Path(export_path)

        if not export_path.exists():
            try:
                export_path.mkdir(parents=True)
            except OSError:
                print('Cannot create directory')
                return -1

        fig = mlab.figure(bgcolor=bgcolor, size=size)
        if camera_settings is not None:
            mlab.move(*camera_settings[0])
            mlab.view(*camera_settings[1])
            mlab.roll(camera_settings[2])
        else:
            fig.scene.z_plus_view()

        if isinstance(list_weights, int):
            list_weights = [list_weights]

        if isinstance(list_components, int):
            list_components = [list_components]
        list_components = np.asarray(list_components)
        are_components = list_components < self.n_components
        components_to_be_rendered = list_components[are_components]
        for not_exist_component in list_components[~are_components]:
            print('Component {} does not exist'.format(not_exist_component))

        mesh = self.mean()
        s = mlab.triangular_mesh(mesh.points[:, 0], mesh.points[:, 1],
                                 mesh.points[:, 2], mesh.trilist,
                                 color=mesh_color)

        mlab.savefig(str(export_path / 'Mean face.{}'.format('png')))
        for component in components_to_be_rendered:
            parameters = np.zeros(component+1)
            std = self.eigenvalues[component] ** 0.5
            for weight in list_weights:
                parameters[component] = std*weight
                s.mlab_source.points = self.instance(parameters).points
                full_filename = '{}_{}_{}.{}'.format(filename,
                                                     component,
                                                     weight,
                                                     'png')
                mlab.savefig(str(export_path / full_filename))

    def to_list(self):
        r"""
        Returns the main attributes of a model as a list
        for serialization with avatars.serialize_morphable_model_to_binary
        User should only expand the list.

        Returns
        ----------
        list_elements: A list with the following  elements:
                       mean_points: (n_features,) float32 ndarray
                                     Flatten array with the points of the mean
                                     mesh, casted as float32

                       trilist:     (n_faces*3,) ndarray
                                     Flatten array with the faces of the mean
                                     mesh, casted as np.uint32

                       components:   (n_features*n_components,) float32 ndarray
                                     Flatten array with the components of the
                                     PCAModel, casted as float32

                       eigenvalues: (n_components,) float32 ndarray
                                     Flatten array with the square rooot of
                                     eigenvalues of the PCAModel,
                                     casted as float32
        """
        return [self.mean().points.flatten().astype('float32'),
                self.mean().trilist.flatten().astype('uint32'),
                self.components.astype('float32'),
                np.sqrt(self.eigenvalues).astype('float32')]<|MERGE_RESOLUTION|>--- conflicted
+++ resolved
@@ -1544,7 +1544,6 @@
             verbose=verbose,
         )
 
-<<<<<<< HEAD
     def view(
         self,
         figure_id=None,
@@ -1657,8 +1656,6 @@
         else:
             print('View method is not implemented yet for mayavi')
 
-=======
->>>>>>> 965ca43f
     def __str__(self):
         str_out = (
             "PCA Model \n"
