--- conflicted
+++ resolved
@@ -5,30 +5,11 @@
 #define MAX_THREADS_1D 256
 #define MAX_THREADS_2D  16
 
-<<<<<<< HEAD
 #define MAX_THREADS_3DX  4
 #define MAX_THREADS_3DY  4
 #define MAX_THREADS_3DZ 16
 
 /* Kernels' signature declaration */
-
-__global__ void DalalTriggsHOGdescriptor_compute_histograms(double *d_h,
-                                                            const dim3 h_dims,
-                                                            const double *d_inputImage,
-                                                            const unsigned int imageHeight,
-                                                            const unsigned int imageWidth,
-                                                            const unsigned int windowHeight,
-                                                            const unsigned int windowWidth,
-                                                            const unsigned int numberOfChannels,
-                                                            const unsigned int numberOfOrientationBins,
-                                                            const unsigned int cellHeightAndWidthInPixels,
-                                                            const unsigned signedOrUnsignedGradients,
-                                                            const double binsSize,
-                                                            const int numHistograms,
-                                                            const int numberOfWindowsVertically,
-                                                            const int numberOfWindowsHorizontally,
-                                                            const bool enablePadding,
-                                                            const int windowStepVertical, const int windowStepHorizontal);
 
 __global__ void DalalTriggsHOGdescriptor_compute_blocknorm(double *d_blockNorm,
                                                            const dim3 blockNorm_dims,
@@ -65,8 +46,6 @@
 
 /* HOG methods */
 
-=======
->>>>>>> 414380f2
 HOG::HOG(unsigned int windowHeight, unsigned int windowWidth,
          unsigned int numberOfChannels, unsigned int method,
          unsigned int numberOfOrientationBins,
