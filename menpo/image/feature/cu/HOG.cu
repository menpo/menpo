--- conflicted
+++ resolved
@@ -772,8 +772,7 @@
                                                     (d_blockNorm, blockNorm_dims,
                                                      d_h, h_dims,
                                                      numberOfOrientationBins,
-<<<<<<< HEAD
-                                                     cellHeightAndWidthInPixels);
+                                                     blockHeightAndWidthInCells);
     cudaErrorCheck_goto(cudaThreadSynchronize()); // block until the device is finished
     
     // Compute block[i,j,k,x,y]
@@ -793,19 +792,6 @@
                                                  blockHeightAndWidthInCells,
                                                  l2normClipping);
     cudaErrorCheck_goto(cudaThreadSynchronize());
-=======
-                                                     blockHeightAndWidthInCells);
-    cudaThreadSynchronize(); // block until the device is finished
-    error = cudaGetLastError();
-    if (error != cudaSuccess) {
-        throwRuntimeError(cudaGetErrorString(error));
-        goto onfailure;
-    }
-    
-    cudaErrorCheck_goto(cudaMemcpy(h_blockNorm, d_blockNorm,
-                                   blockNorm_dims.x * blockNorm_dims.y * sizeof(double),
-                                   cudaMemcpyDeviceToHost));
->>>>>>> c10b0751
     
     cudaErrorCheck_goto(cudaFree(d_h));
     d_h = NULL;
