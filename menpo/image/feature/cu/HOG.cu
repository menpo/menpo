--- conflicted
+++ resolved
@@ -476,7 +476,7 @@
     const int hist1 = 2 + (this->windowHeight / this->cellHeightAndWidthInPixels);
     const int hist2 = 2 + (this->windowWidth / this->cellHeightAndWidthInPixels);
     
-    double *d_blockNorm = NULL, *d_block = NULL, *d_descriptorVector = NULL;
+    double *d_blockNorm = 0, *d_block = 0, *d_descriptorVector = 0;
     const dim3 blockNorm_dims(hist2 - blockHeightAndWidthInCells -1,
                               hist1 - blockHeightAndWidthInCells -1);
     
@@ -484,7 +484,7 @@
     const unsigned int numHistograms_d_h = iwi._numberOfWindowsVertically*iwi._numberOfWindowsHorizontally;
     const unsigned long int h_size = h_dims.x * h_dims.y * h_dims.z * numHistograms_d_h;
     unsigned long long int d_h_size_t = h_size * sizeof(double);
-    double *d_h = NULL; // contains all the histograms
+    double *d_h = 0; // contains all the histograms
     
     const dim3 dimBlock(MAX_THREADS_2D, MAX_THREADS_2D, 1);
     const dim3 dimGrid((this->windowWidth * iwi._numberOfWindowsHorizontally + dimBlock.x -1)/dimBlock.x, (this->windowHeight * iwi._numberOfWindowsVertically + dimBlock.y -1)/dimBlock.y, 1);
@@ -518,22 +518,6 @@
     // where hx is a histogram
     //   and n = numHistograms_d_h
     
-<<<<<<< HEAD
-=======
-    const int hist1 = 2 + (this->windowHeight / this->cellHeightAndWidthInPixels);
-    const int hist2 = 2 + (this->windowWidth / this->cellHeightAndWidthInPixels);
-    const dim3 h_dims(hist1, hist2, this->numberOfOrientationBins);
-    const unsigned int numHistograms_d_h = iwi._numberOfWindowsVertically*iwi._numberOfWindowsHorizontally;
-    const unsigned long int h_size = h_dims.x * h_dims.y * h_dims.z * numHistograms_d_h;
-    unsigned long long int d_h_size_t = h_size * sizeof(double);
-    
-    double *d_h = 0;
-    double *h = new double[h_size]; // contains all the histograms
-    
-    const dim3 dimBlock(MAX_THREADS_2D, MAX_THREADS_2D, 1);
-    const dim3 dimGrid((this->windowWidth * iwi._numberOfWindowsHorizontally + dimBlock.x -1)/dimBlock.x, (this->windowHeight * iwi._numberOfWindowsVertically + dimBlock.y -1)/dimBlock.y, 1);
-     
->>>>>>> 31e31206
     cudaErrorCheck_goto(cudaMalloc(&d_h, d_h_size_t));
     cudaErrorCheck_goto(cudaMemset(d_h, 0., d_h_size_t));
     
@@ -549,13 +533,6 @@
                                                                        iwi._enablePadding, iwi._windowStepVertical, iwi._windowStepHorizontal);
     cudaErrorCheck_goto(cudaThreadSynchronize()); // block until the device is finished
     
-<<<<<<< HEAD
-=======
-    cudaErrorCheck_goto(cudaMemcpy(h, d_h, h_size * sizeof(double), cudaMemcpyDeviceToHost));
-    cudaErrorCheck_goto(cudaFree(d_h));
-    d_h = 0;
-    
->>>>>>> 31e31206
     // Histogram normalization
     // & windowsCenters initialization
     //
@@ -597,28 +574,28 @@
         }
     }
     
-<<<<<<< HEAD
     cudaErrorCheck_goto(cudaFree(d_h));
-    d_h = NULL;
+    d_h = 0;
     cudaErrorCheck_goto(cudaFree(d_descriptorVector));
-    d_descriptorVector = NULL;
+    d_descriptorVector = 0;
     cudaErrorCheck_goto(cudaFree(d_block));
-    d_block = NULL;
+    d_block = 0;
     cudaErrorCheck_goto(cudaFree(d_blockNorm));
-    d_blockNorm = NULL;
+    d_blockNorm = 0;
+    
+    delete[] descriptorVector;
+    descriptorVector = NULL;
+    return;
     
 onfailure:
-    if (d_h != NULL)
-        cudaFree(d_h);
-    if (d_descriptorVector != NULL)
-        cudaFree(d_descriptorVector);
-    if (d_block != NULL)
-        cudaFree(d_block);
-    if (d_blockNorm != NULL)
-        cudaFree(d_blockNorm);
+    cudaFree(d_h);
+    cudaFree(d_descriptorVector);
+    cudaFree(d_block);
+    cudaFree(d_blockNorm);
     
     // Free temporary matrices
     delete[] descriptorVector;
+    return;
 }
 
 __global__ void DalalTriggsHOGdescriptor_compute_blocknorm(double *d_blockNorm,
@@ -822,21 +799,6 @@
         d_descriptorVector[descriptorIndex] = d_block[current_id] / blockNorm;
     } else
         d_descriptorVector[descriptorIndex] = 0.;
-=======
-    delete[] descriptorVector;
-    descriptorVector = NULL;
-    delete[] h;
-    h = NULL;
-    return;
-    
-onfailure:
-    cudaFree(d_h);
-    
-    // Free temporary matrices
-    delete[] descriptorVector;
-    delete[] h;
-    return;
->>>>>>> 31e31206
 }
 
 // DALAL & TRIGGS: Histograms of Oriented Gradients for Human Detection
