#include "HOG.h"
#include "check_cuda_errors.hpp"
#include "Python.h"

#define MAX_THREADS_1D 256
#define MAX_THREADS_2D  16

<<<<<<< HEAD
#define MAX_THREADS_3DX  4
#define MAX_THREADS_3DY  4
#define MAX_THREADS_3DZ 16
=======
/* Kernels' signature declaration */

__global__ void DalalTriggsHOGdescriptor_compute_histograms(double *d_h,
                                                            const dim3 h_dims,
                                                            const double *d_inputImage,
                                                            const unsigned int imageHeight,
                                                            const unsigned int imageWidth,
                                                            const unsigned int windowHeight,
                                                            const unsigned int windowWidth,
                                                            const unsigned int numberOfChannels,
                                                            const unsigned int numberOfOrientationBins,
                                                            const unsigned int cellHeightAndWidthInPixels,
                                                            const unsigned signedOrUnsignedGradients,
                                                            const double binsSize,
                                                            const int numHistograms,
                                                            const int numberOfWindowsVertically,
                                                            const int numberOfWindowsHorizontally,
                                                            const bool enablePadding,
                                                            const int windowStepVertical, const int windowStepHorizontal);

/* HOG methods */
>>>>>>> 28615800

HOG::HOG(unsigned int windowHeight, unsigned int windowWidth,
         unsigned int numberOfChannels, unsigned int method,
         unsigned int numberOfOrientationBins,
         unsigned int cellHeightAndWidthInPixels,
         unsigned int blockHeightAndWidthInCells, bool enableSignedGradients,
         double l2normClipping) {
    unsigned int descriptorLengthPerBlock = 0,
                 numberOfBlocksPerWindowVertically = 0,
                 numberOfBlocksPerWindowHorizontally = 0;

    if (method == 1) {
        descriptorLengthPerBlock = blockHeightAndWidthInCells *
                                   blockHeightAndWidthInCells *
                                   numberOfOrientationBins;
        numberOfBlocksPerWindowVertically = 1 +
        (windowHeight - blockHeightAndWidthInCells*cellHeightAndWidthInPixels)
        / cellHeightAndWidthInPixels;
        numberOfBlocksPerWindowHorizontally = 1 +
        (windowWidth - blockHeightAndWidthInCells * cellHeightAndWidthInPixels)
        / cellHeightAndWidthInPixels;
    }
    else if (method==2) {
        descriptorLengthPerBlock = 27 + 4;
        numberOfBlocksPerWindowVertically =
        (unsigned int)round((double)windowHeight /
                            (double)cellHeightAndWidthInPixels) - 2;
        numberOfBlocksPerWindowHorizontally =
        (unsigned int)round((double)windowWidth /
                            (double)cellHeightAndWidthInPixels) - 2;
    }
    this->method = method;
    this->numberOfOrientationBins = numberOfOrientationBins;
    this->cellHeightAndWidthInPixels = cellHeightAndWidthInPixels;
    this->blockHeightAndWidthInCells = blockHeightAndWidthInCells;
    this->enableSignedGradients = enableSignedGradients;
    this->l2normClipping = l2normClipping;
    this->numberOfBlocksPerWindowHorizontally =
                    numberOfBlocksPerWindowHorizontally;
    this->numberOfBlocksPerWindowVertically =
                    numberOfBlocksPerWindowVertically;
    this->descriptorLengthPerBlock = descriptorLengthPerBlock;
    this->descriptorLengthPerWindow = numberOfBlocksPerWindowHorizontally *
                                      numberOfBlocksPerWindowVertically *
                                      descriptorLengthPerBlock;
    this->windowHeight = windowHeight;
    this->windowWidth = windowWidth;
    this->numberOfChannels = numberOfChannels;
}

HOG::~HOG() {
}


void HOG::applyOnChunk(double *windowImage, double *descriptorVector) {
    if (this->method == 1)
        PyErr_SetString(PyExc_RuntimeError,
                        "HOG::applyOnChunk is not implemented for DalalTriggs");
    else
        ZhuRamananHOGdescriptor(windowImage, this->cellHeightAndWidthInPixels,
                                this->windowHeight, this->windowWidth,
                                this->numberOfChannels, descriptorVector);
}

void HOG::applyOnImage(const ImageWindowIterator &iwi, const double *image,
                       double *outputImage, int *windowsCenters) {
    __CLOG__
    double *d_image = 0;
    if (this->method == 1) {
        const unsigned int imageHeight = iwi._imageHeight;
        const unsigned int imageWidth = iwi._imageWidth;
        const unsigned int numberOfChannels = iwi._numberOfChannels;
        
        __START__
        cudaErrorCheck_goto(cudaMalloc(&d_image, imageHeight * imageWidth * numberOfChannels * sizeof(double)));
        cudaErrorCheck_goto(cudaMemcpy(d_image, image, imageHeight * imageWidth * numberOfChannels * sizeof(double), cudaMemcpyHostToDevice));
        __STOP("@ Malloc & Memcpy for <image> @")
        this->DalalTriggsHOGdescriptorOnImage(iwi, d_image, outputImage, windowsCenters);
        __START__
        cudaErrorCheck_goto(cudaFree(d_image));
        d_image = 0;
        __STOP("@ Free for <image> @")
    } else
        PyErr_SetString(PyExc_RuntimeError,
                        "HOG::applyOnImage is not implemented for ZhuRamanan");
    return;

onfailure:
    cudaFree(d_image);
    return;
}

bool HOG::isApplyOnImage() {
    if (this->method == 1) // easier to read this way
        return true;
    else
        return false;
}

// ZHU & RAMANAN: Face Detection, Pose Estimation and Landmark Localization
//                in the Wild
void ZhuRamananHOGdescriptor(double *inputImage,
                             int cellHeightAndWidthInPixels,
                             unsigned int imageHeight, unsigned int imageWidth,
                             unsigned int numberOfChannels,
                             double *descriptorMatrix) {
    // unit vectors used to compute gradient orientation
    double uu[9] = {1.0000, 0.9397, 0.7660, 0.500, 0.1736, -0.1736, -0.5000,
                    -0.7660, -0.9397};
    double vv[9] = {0.0000, 0.3420, 0.6428, 0.8660, 0.9848, 0.9848, 0.8660,
                    0.6428, 0.3420};
    int x, y, o;

    // memory for caching orientation histograms & their norms
    int blocks[2];
    blocks[0] = (int)round((double)imageHeight /
                           (double)cellHeightAndWidthInPixels);
    blocks[1] = (int)round((double)imageWidth /
                           (double)cellHeightAndWidthInPixels);
    double *hist = (double *)calloc(blocks[0] * blocks[1] * 18, sizeof(double));
    double *norm = (double *)calloc(blocks[0] * blocks[1], sizeof(double));

    // memory for HOG features
    int out[3];
    out[0] = max(blocks[0]-2, 0);
    out[1] = max(blocks[1]-2, 0);
    out[2] = 27+4;

    int visible[2];
    visible[0] = blocks[0] * cellHeightAndWidthInPixels;
    visible[1] = blocks[1] * cellHeightAndWidthInPixels;

    for (x = 1; x < visible[1] - 1; x++) {
        for (y = 1; y < visible[0] - 1; y++) {
            // compute gradient
            // first channel
            double *s = inputImage + min(x, imageWidth-2) * imageHeight +
                        min(y, imageHeight-2);
            double dy = *(s + 1) - *(s - 1);
            double dx = *(s + imageHeight) - *(s - imageHeight);
            double v = dx * dx + dy * dy;
            // rest of channels
            for (unsigned int z = 1; z < numberOfChannels; z++) {
                s += imageHeight * imageWidth;
                double dy2 = *(s + 1) - *(s - 1);
                double dx2 = *(s + imageHeight) - *(s - imageHeight);
                double v2 = dx2 * dx2 + dy2 * dy2;
                // pick channel with strongest gradient
                if (v2 > v) {
                    v = v2;
                    dx = dx2;
                    dy = dy2;
                }
            }

            // snap to one of 18 orientations
            double best_dot = 0;
            int best_o = 0;
            for (o = 0; o < 9; o++) {
                double dot = uu[o] * dx + vv[o] * dy;
                if (dot > best_dot) {
                    best_dot = dot;
                    best_o = o;
                }
                else if (-dot > best_dot) {
                    best_dot = - dot;
                    best_o = o + 9;
                }
            }

            // add to 4 histograms around pixel using linear interpolation
            double xp = ((double)x + 0.5) /
                        (double)cellHeightAndWidthInPixels - 0.5;
            double yp = ((double)y + 0.5) /
                        (double)cellHeightAndWidthInPixels - 0.5;
            int ixp = (int)floor(xp);
            int iyp = (int)floor(yp);
            double vx0 = xp - ixp;
            double vy0 = yp - iyp;
            double vx1 = 1.0 - vx0;
            double vy1 = 1.0 - vy0;
            v = sqrt(v);

            if (ixp >= 0 && iyp >= 0)
                *(hist + ixp*blocks[0] + iyp + best_o*blocks[0]*blocks[1])
                    += vx1 * vy1 * v;

            if (ixp+1 < blocks[1] && iyp >= 0)
                *(hist + (ixp+1)*blocks[0] + iyp + best_o*blocks[0]*blocks[1])
                    += vx0 * vy1 * v;

            if (ixp >= 0 && iyp+1 < blocks[0])
                *(hist + ixp*blocks[0] + (iyp+1) + best_o*blocks[0]*blocks[1])
                    += vx1 * vy0 * v;

            if (ixp+1 < blocks[1] && iyp+1 < blocks[0])
                *(hist + (ixp+1)*blocks[0] + (iyp+1) + best_o*blocks[0]*blocks[1])
                    += vx0 * vy0 * v;
        }
    }

    // compute energy in each block by summing over orientations
    for (int o = 0; o < 9; o++) {
        double *src1 = hist + o * blocks[0] * blocks[1];
        double *src2 = hist + (o + 9) * blocks[0] * blocks[1];
        double *dst = norm;
        double *end = norm + blocks[1] * blocks[0];
        while (dst < end) {
            *(dst++) += (*src1 + *src2) * (*src1 + *src2);
            src1++;
            src2++;
        }
    }

    // compute features
    for (x = 0; x < out[1]; x++) {
        for (y = 0; y < out[0]; y++) {
            double *dst = descriptorMatrix + x * out[0] + y;
            double *src, *p, n1, n2, n3, n4;

            p = norm + (x + 1) * blocks[0] + y + 1;
            n1 = 1.0 / sqrt(*p + *(p + 1) + *(p + blocks[0]) +
                            *(p + blocks[0] + 1) + eps);
            p = norm + (x + 1) * blocks[0] + y;
            n2 = 1.0 / sqrt(*p + *(p + 1) + *(p + blocks[0]) +
                            *(p + blocks[0] + 1) + eps);
            p = norm + x * blocks[0] + y + 1;
            n3 = 1.0 / sqrt(*p + *(p + 1) + *(p + blocks[0]) +
                            *(p + blocks[0] + 1) + eps);
            p = norm + x * blocks[0] + y;
            n4 = 1.0 / sqrt(*p + *(p + 1) + *(p + blocks[0]) +
                            *(p + blocks[0] + 1) + eps);

            double t1 = 0;
            double t2 = 0;
            double t3 = 0;
            double t4 = 0;

            // contrast-sensitive features
            src = hist + (x + 1) * blocks[0] + (y + 1);
            for (int o = 0; o < 18; o++) {
                double h1 = min(*src * n1, 0.2);
                double h2 = min(*src * n2, 0.2);
                double h3 = min(*src * n3, 0.2);
                double h4 = min(*src * n4, 0.2);
                *dst = 0.5 * (h1 + h2 + h3 + h4);
                t1 += h1;
                t2 += h2;
                t3 += h3;
                t4 += h4;
                dst += out[0] * out[1];
                src += blocks[0] * blocks[1];
            }

            // contrast-insensitive features
            src = hist + (x + 1) * blocks[0] + (y + 1);
            for (int o = 0; o < 9; o++) {
                double sum = *src + *(src + 9 * blocks[0] * blocks[1]);
                double h1 = min(sum * n1, 0.2);
                double h2 = min(sum * n2, 0.2);
                double h3 = min(sum * n3, 0.2);
                double h4 = min(sum * n4, 0.2);
                *dst = 0.5 * (h1 + h2 + h3 + h4);
                dst += out[0] * out[1];
                src += blocks[0] * blocks[1];
            }

            // texture features
            *dst = 0.2357 * t1;
            dst += out[0] * out[1];
            *dst = 0.2357 * t2;
            dst += out[0] * out[1];
            *dst = 0.2357 * t3;
            dst += out[0] * out[1];
            *dst = 0.2357 * t4;
        }
    }
    free(hist);
    free(norm);
}

void HOG::DalalTriggsHOGdescriptorOnImage(const ImageWindowIterator &iwi,
                                          double *d_image,
                                          double *outputImage,
                                          int *windowsCenters) {
    __CLOG__
    int rowCenter, columnCenter;
    unsigned int offsetH;
    
    // Define useful variables
    
    const int hist1 = 2 + (this->windowHeight / this->cellHeightAndWidthInPixels);
    const int hist2 = 2 + (this->windowWidth / this->cellHeightAndWidthInPixels);
    
    double *d_blockNorm = 0, *d_block = 0, *d_outputImage = 0;
    const dim3 blockNorm_dims(hist2 - blockHeightAndWidthInCells -1,
                              hist1 - blockHeightAndWidthInCells -1);
    
    const unsigned long long int d_outputImage_size_t = iwi._numberOfWindowsVertically
            * iwi._numberOfWindowsHorizontally
            * this->descriptorLengthPerWindow * sizeof(double);
    
    const dim3 h_dims(hist1, hist2, this->numberOfOrientationBins);
    const unsigned int numHistograms_d_h = iwi._numberOfWindowsVertically*iwi._numberOfWindowsHorizontally;
    const unsigned long int h_size = h_dims.x * h_dims.y * h_dims.z * numHistograms_d_h;
    const unsigned long long int d_h_size_t = h_size * sizeof(double);
    double *d_h = 0; // contains all the histograms
    
    const dim3 dimBlock(MAX_THREADS_2D, MAX_THREADS_2D, 1);
    const dim3 dimGrid((this->windowWidth * iwi._numberOfWindowsHorizontally + dimBlock.x -1)/dimBlock.x, (this->windowHeight * iwi._numberOfWindowsVertically + dimBlock.y -1)/dimBlock.y, 1);
    
    
    // Pre-allocate CUDA memory for DalalTriggsHOGdescriptor
    //
    // Allocating/Deleting memory takes lots of time for small vectors
    // Allocating/Deleting vectors before remove the cost of this operation
    
    __START__
    cudaErrorCheck_goto(cudaMalloc(&d_blockNorm, blockNorm_dims.x
                                                 * blockNorm_dims.y
                                                 * sizeof(double)));
    cudaErrorCheck_goto(cudaMalloc(&d_block, cellHeightAndWidthInPixels
                                             * cellHeightAndWidthInPixels
                                             * numberOfOrientationBins
                                             * blockNorm_dims.x
                                             * blockNorm_dims.y
                                             * sizeof(double)));
    
    // Compute all the histograms together using CUDA
    //   h_dims: dimension of one histogram
    //   numHistograms_d_h: number of histograms to compute
    //
    //       +--+--+  +--+
    // d_h = |h0|h1|..|hn|
    //       +--+--+  +--+
    //
    // where hx is a histogram
    //   and n = numHistograms_d_h
    
    cudaErrorCheck_goto(cudaMalloc(&d_h, d_h_size_t));
    cudaErrorCheck_goto(cudaMemset(d_h, 0., d_h_size_t));
    
    // Allocate memory for the CUDA version of outputImage
    
    cudaErrorCheck_goto(cudaMalloc(&d_outputImage, d_outputImage_size_t));
    __STOP("@ Malloc & Memset for <output, d_h..> @")
    
    // Compute values for histograms
    __START__
    DalalTriggsHOGdescriptor_compute_histograms<<<dimGrid, dimBlock>>>(d_h, h_dims,
                                                                       d_image, iwi._imageHeight, iwi._imageWidth,
                                                                       this->windowHeight, this->windowWidth, this->numberOfChannels,
                                                                       this->numberOfOrientationBins, this->cellHeightAndWidthInPixels,
                                                                       this->enableSignedGradients ? 1 : 0 /*signedOrUnsignedGradients*/,
                                                                       (1 + (this->enableSignedGradients ? 1 : 0)) * pi / this->numberOfOrientationBins /*binsSize*/,
                                                                       numHistograms_d_h, iwi._numberOfWindowsVertically,
                                                                       iwi._numberOfWindowsHorizontally,
                                                                       iwi._enablePadding, iwi._windowStepVertical, iwi._windowStepHorizontal);
    cudaErrorCheck_goto(cudaThreadSynchronize()); // block until the device is finished
    __STOP("@ Kernel: compute_histograms @")
    
    // Histogram normalization
    // & windowsCenters initialization
    //
    // Everything is done with native-C code (ie. without any CUDA implementation)
    __START__
    for (unsigned int windowIndexVertical = 0; windowIndexVertical < iwi._numberOfWindowsVertically; windowIndexVertical++) {
        for (unsigned int windowIndexHorizontal = 0; windowIndexHorizontal < iwi._numberOfWindowsHorizontally; windowIndexHorizontal++) {
            // Find window limits
            if (!iwi._enablePadding) {
                rowCenter = windowIndexVertical*iwi._windowStepVertical
                            + (int)round((double)iwi._windowHeight / 2.0) - 1;
                columnCenter = windowIndexHorizontal*iwi._windowStepHorizontal
                            + (int)round((double)iwi._windowWidth / 2.0) - 1;
            } else {
                rowCenter = windowIndexVertical*iwi._windowStepVertical;
                columnCenter = windowIndexHorizontal*iwi._windowStepHorizontal;
            }
            offsetH = h_dims.x * h_dims.y * h_dims.z * (windowIndexVertical + iwi._numberOfWindowsVertically * windowIndexHorizontal);

            // Compute descriptor of window
            DalalTriggsHOGdescriptor(d_h, offsetH, this->numberOfOrientationBins,
                             this->cellHeightAndWidthInPixels,
                             this->blockHeightAndWidthInCells,
                             this->enableSignedGradients,
                             this->l2normClipping,
                             iwi._imageHeight, iwi._imageWidth,
                             this->windowHeight, this->windowWidth,
                             this->numberOfChannels,
                             d_blockNorm, d_block,
                             d_outputImage, windowIndexVertical+iwi._numberOfWindowsVertically*windowIndexHorizontal,
                             iwi._numberOfWindowsVertically*iwi._numberOfWindowsHorizontally);

            // Store results
            windowsCenters[windowIndexVertical+iwi._numberOfWindowsVertically*windowIndexHorizontal] = rowCenter;
            windowsCenters[windowIndexVertical+iwi._numberOfWindowsVertically*(windowIndexHorizontal+iwi._numberOfWindowsHorizontally)] = columnCenter;
        }
    }
    __STOP("@ Histogram Normalization @")
    
    __START__
    cudaErrorCheck_goto(cudaMemcpy(
            outputImage, d_outputImage,
            d_outputImage_size_t, cudaMemcpyDeviceToHost));
    cudaErrorCheck_goto(cudaFree(d_outputImage));
    d_outputImage = 0;
    
    cudaErrorCheck_goto(cudaFree(d_h));
    d_h = 0;
    cudaErrorCheck_goto(cudaFree(d_block));
    d_block = 0;
    cudaErrorCheck_goto(cudaFree(d_blockNorm));
    d_blockNorm = 0;
    __STOP("@ Memcpy & Free for <output, d_h..> @")
    return;
    
onfailure:
    cudaFree(d_h);
    cudaFree(d_outputImage);
    cudaFree(d_block);
    cudaFree(d_blockNorm);
    return;
}

__global__ void DalalTriggsHOGdescriptor_compute_blocknorm(double *d_blockNorm,
                                                           const dim3 blockNorm_dims,
                                                           const double *d_h,
                                                           const dim3 h_dims,
                                                           const unsigned int offsetH,
                                                           const unsigned int numberOfOrientationBins,
                                                           const unsigned int blockHeightAndWidthInCells) {
    // 2D-reduce to compute d_blockNorm for every (x,y)
    
    // Size of shared memory must be blockDim.x*blockDim.y*blockDim.z
    // and a power of 2
    extern __shared__ double cache[];
    
    // Compute factors
    unsigned int factor_z_dim = h_dims.x * h_dims.y;
    unsigned int factor_y_dim = h_dims.x;
    
    // Retrieve indice of the element
    unsigned int x = blockIdx.x +1;
    unsigned int y = blockIdx.y +1;
    
    unsigned int i = threadIdx.x;
    unsigned int j = threadIdx.y;
    unsigned int k = threadIdx.z;
    unsigned int current_id = i + j*blockDim.x
                              + k*blockDim.x*blockDim.y;
    
    cache[current_id] = 0.;
    for (unsigned int i_=i ; i_ < blockHeightAndWidthInCells ; i_+=blockDim.x)
        for (unsigned int j_=j ; j_ < blockHeightAndWidthInCells ; j_+=blockDim.y)
            for (unsigned int k_=k ; k_ < numberOfOrientationBins ; k_+=blockDim.z)
                cache[current_id] += d_h[y+i_ + (x+j_) * factor_y_dim + k_ * factor_z_dim + offsetH]
                                     * d_h[y+i_ + (x+j_) * factor_y_dim + k_ * factor_z_dim + offsetH];
    __syncthreads();
    
    // Reduce operation
    // all threads in the current block have to compute d_blockNorm[x + hist2*y]
    int padding = blockDim.x*blockDim.y*blockDim.z/2;
    while (padding != 0) {
        if (current_id < padding)
            cache[current_id] += cache[current_id + padding];
        __syncthreads();
        padding /= 2;
    }
    
    if (i == 0 && j == 0 && k == 0)
        d_blockNorm[x-1 + blockNorm_dims.x*(y-1)] = cache[0];
}

__global__ void DalalTriggsHOGdescriptor_compute_block(double *d_block,
                                                       const double *d_blockNorm,
                                                       const dim3 blockNorm_dims,
                                                       const double *d_h,
                                                       const dim3 h_dims,
                                                       const unsigned int offsetH,
                                                       const unsigned int numberOfOrientationBins,
                                                       const unsigned int blockHeightAndWidthInCells,
                                                       const double l2normClipping) {
    // Each thread has to compute one value of block[i,j,k,x,y]
    
    // Compute factors
    unsigned int factor_z_dim = h_dims.x * h_dims.y;
    unsigned int factor_y_dim = h_dims.x;
    
    // Retrieve indice of the element
    unsigned int x = blockIdx.x;
    unsigned int y = blockIdx.y;
    
    unsigned int i = threadIdx.x;
    if (x >= blockNorm_dims.x) {
        i += ((unsigned int) (x/blockNorm_dims.x)) * blockDim.x;
        x = x % blockNorm_dims.x;
    }
    x += 1;
    unsigned int j = threadIdx.y;
    if (y >= blockNorm_dims.y) {
        j += ((unsigned int) (y/blockNorm_dims.y)) * blockDim.y;
        y = y % blockNorm_dims.y;
    }
    y += 1;
    unsigned int k = threadIdx.z + blockIdx.z * blockDim.z;
    
    if (i >= blockHeightAndWidthInCells || j >= blockHeightAndWidthInCells
        || k >= numberOfOrientationBins)
        return;
    
    unsigned int current_id = i + j*blockHeightAndWidthInCells
                              + k*blockHeightAndWidthInCells*blockHeightAndWidthInCells
                              + (x-1)*blockHeightAndWidthInCells*blockHeightAndWidthInCells
                                *numberOfOrientationBins
                              + (y-1)*blockHeightAndWidthInCells*blockHeightAndWidthInCells
                                *numberOfOrientationBins*blockNorm_dims.x;
    
    
    double blockNorm = sqrt(d_blockNorm[x-1 + blockNorm_dims.x*(y-1)]);
    if (blockNorm > 0) {
        double tmpValue = d_h[y+i + (x+j) * factor_y_dim
                              + k * factor_z_dim + offsetH] / blockNorm;
        if (tmpValue > l2normClipping)
            d_block[current_id] = l2normClipping;
        else
            d_block[current_id] = tmpValue;
    } else
        d_block[current_id] = 0.;
}

__global__ void DalalTriggsHOGdescriptor_compute_blocknorm2(double *d_blockNorm,
                                                            const dim3 blockNorm_dims,
                                                            const double *d_block,
                                                            const unsigned int numberOfOrientationBins,
                                                            const unsigned int blockHeightAndWidthInCells) {
    // 2D-reduce to compute d_blockNorm for every (x,y)
    
    // Size of shared memory must be blockDim.x*blockDim.y*blockDim.z
    // and a power of 2
    extern __shared__ double cache[];
    
    // Retrieve indice of the element
    unsigned int x = blockIdx.x +1;
    unsigned int y = blockIdx.y +1;
    
    unsigned int i = threadIdx.x;
    unsigned int j = threadIdx.y;
    unsigned int k = threadIdx.z;
    unsigned int current_id = i + j*blockDim.x
                              + k*blockDim.x*blockDim.y;
    
    cache[current_id] = 0.;
    for (unsigned int i_=i ; i_ < blockHeightAndWidthInCells ; i_+=blockDim.x) {
        for (unsigned int j_=j ; j_ < blockHeightAndWidthInCells ; j_+=blockDim.y) {
            for (unsigned int k_=k ; k_ < numberOfOrientationBins ; k_+=blockDim.z) {
                unsigned int current_id_norm = i_ + j_*blockHeightAndWidthInCells
                              + k_*blockHeightAndWidthInCells*blockHeightAndWidthInCells
                              + (x-1)*blockHeightAndWidthInCells*blockHeightAndWidthInCells
                                *numberOfOrientationBins
                              + (y-1)*blockHeightAndWidthInCells*blockHeightAndWidthInCells
                                *numberOfOrientationBins*blockNorm_dims.x;
                cache[current_id] += d_block[current_id_norm] * d_block[current_id_norm];
            }
        }
    }
    
    // Reduce operation
    // all threads in the current block have to compute d_blockNorm[x + hist2*y]
    int padding = blockDim.x*blockDim.y*blockDim.z/2;
    while (padding != 0) {
        if (current_id < padding)
            cache[current_id] += cache[current_id + padding];
        __syncthreads();
        padding /= 2;
    }
    
    // Several k values will have to participate to this value
    if (i == 0 && j == 0)
        d_blockNorm[x-1 + blockNorm_dims.x*(y-1)] = cache[0];
}

__global__ void DalalTriggsHOGdescriptor_compute_descriptorVector(double *d_outputImage,
                                                                  const unsigned int offsetOutputImage,
                                                                  const unsigned int factorOutputImage,
                                                                  const double *d_block,
                                                                  const double *d_blockNorm,
                                                                  const dim3 blockNorm_dims,
                                                                  const unsigned int numberOfOrientationBins,
                                                                  const unsigned int blockHeightAndWidthInCells) {
    // Retrieve indice of the element
    unsigned int x = blockIdx.x;
    unsigned int y = blockIdx.y;
    
    unsigned int i = threadIdx.x;
    if (x >= blockNorm_dims.x) {
        i += ((unsigned int) (x/blockNorm_dims.x)) * blockDim.x;
        x = x % blockNorm_dims.x;
    }
    x += 1;
    unsigned int j = threadIdx.y;
    if (y >= blockNorm_dims.y) {
        j += ((unsigned int) (y/blockNorm_dims.y)) * blockDim.y;
        y = y % blockNorm_dims.y;
    }
    y += 1;
    unsigned int k = threadIdx.z + blockIdx.z * blockDim.z;
    
    if (i >= blockHeightAndWidthInCells || j >= blockHeightAndWidthInCells
        || k >= numberOfOrientationBins)
        return;
    
    unsigned int descriptorIndex = (x-1)*blockNorm_dims.y*blockHeightAndWidthInCells*blockHeightAndWidthInCells*numberOfOrientationBins
            + (y-1)*blockHeightAndWidthInCells*blockHeightAndWidthInCells*numberOfOrientationBins
            + i*blockHeightAndWidthInCells*numberOfOrientationBins
            + j*numberOfOrientationBins + k;
    double blockNorm = d_blockNorm[x-1 + blockNorm_dims.x*(y-1)];
    if (blockNorm > 0) {
        blockNorm = sqrt(blockNorm);
        unsigned int current_id = i + j*blockHeightAndWidthInCells
                              + k*blockHeightAndWidthInCells*blockHeightAndWidthInCells
                              + (x-1)*blockHeightAndWidthInCells*blockHeightAndWidthInCells
                                *numberOfOrientationBins
                              + (y-1)*blockHeightAndWidthInCells*blockHeightAndWidthInCells
                                *numberOfOrientationBins*blockNorm_dims.x;
        d_outputImage[offsetOutputImage
                      + factorOutputImage*descriptorIndex]
                    = d_block[current_id] / blockNorm;
    } else
        d_outputImage[offsetOutputImage
                      + factorOutputImage*descriptorIndex]
                    = 0.;
}

// DALAL & TRIGGS: Histograms of Oriented Gradients for Human Detection
void DalalTriggsHOGdescriptor(double *d_h,
                              unsigned int offsetH,
                              unsigned int numberOfOrientationBins,
                              unsigned int cellHeightAndWidthInPixels,
                              unsigned int blockHeightAndWidthInCells,
                              bool signedOrUnsignedGradientsBool,
                              double l2normClipping,
                              unsigned int imageHeight, unsigned int imageWidth,
                              unsigned int windowHeight, unsigned int windowWidth,
                              unsigned int numberOfChannels,
                              double *d_blockNorm,
                              double *d_block,
                              double *d_outputImage,
                              unsigned int offsetOutputImage,
                              unsigned int factorOutputImage) {
   
    // ** VARIABLES **
    //  * General values
    
    const int hist1 = 2 + (windowHeight / cellHeightAndWidthInPixels);
    const int hist2 = 2 + (windowWidth / cellHeightAndWidthInPixels);
    const dim3 h_dims(hist1, hist2, numberOfOrientationBins);
    
    //  * Block normalization
    
    // Each block has to compute its blockNorm[x][y]
    // stored into d_blockNorm[x-1 + blockNorm_dims.x*(y-1)]
    // Computation done with reduce-pattern
    //   x: unsigned int x = 1; x < hist2 - blockHeightAndWidthInCells; x++
    //      => requires (hist2 - blockHeightAndWidthInCells -1) Blocks
    //   y: unsigned int y = 1; y < hist1 - blockHeightAndWidthInCells; y++
    //      => requires (hist1 - blockHeightAndWidthInCells -1) Blocks
    // Each block works on 3D-Threads
    //   i: unsigned int i = 0; i < blockHeightAndWidthInCells; i++
    //   j: unsigned int j = 0; j < blockHeightAndWidthInCells; j++
    //      => usually: blockHeightAndWidthInCells=2
    //   k: unsigned int k = 0; k < numberOfOrientationBins; k++
    //      => usually: larger than blockHeightAndWidthInCells
    const dim3 blockNorm_dims(hist2 - blockHeightAndWidthInCells -1,
                              hist1 - blockHeightAndWidthInCells -1);
    const dim3 dimBlock_norm(MAX_THREADS_3DX, MAX_THREADS_3DY, MAX_THREADS_3DZ);
    const dim3 dimGrid_norm(blockNorm_dims.x, blockNorm_dims.y, 1);
    
    // Each thread has to compute one value of block[i,j,k,x,y]
    // The corresponding is stored into
    //   unsigned int current_id = i + j*blockHeightAndWidthInCells
    //      + k*blockHeightAndWidthInCells*blockHeightAndWidthInCells
    //      + (x-1)*blockHeightAndWidthInCells*blockHeightAndWidthInCells
    //        *numberOfOrientationBins
    //      + (y-1)*blockHeightAndWidthInCells*blockHeightAndWidthInCells
    //        *numberOfOrientationBins*blockNorm_dims.x;
    //   d_block[current_id]
    // The number of blocks in the grid depends on blockNorm_dims,
    // numberOfOrientationBins and blockHeightAndWidthInCells
    const dim3 dimBlock_block(MAX_THREADS_3DX, MAX_THREADS_3DY, MAX_THREADS_3DZ);
    const dim3 dimGrid_block(
            blockNorm_dims.x
            * ((blockHeightAndWidthInCells+MAX_THREADS_3DX-1)/MAX_THREADS_3DX),
            blockNorm_dims.y
            * ((blockHeightAndWidthInCells+MAX_THREADS_3DY-1)/MAX_THREADS_3DY),
            (numberOfOrientationBins + MAX_THREADS_3DZ -1)/MAX_THREADS_3DZ);
    
    const dim3 dimBlock_desc(dimBlock_block);
    const dim3 dimGrid_desc(dimGrid_block);
    
    // ** BLOCK NORMALIZATION **
    
    // Evaluate blockNorm based on d_h
    cudaErrorCheck_goto(cudaMemset(d_blockNorm, 0., blockNorm_dims.x * blockNorm_dims.y * sizeof(double)));
    DalalTriggsHOGdescriptor_compute_blocknorm<<<dimGrid_norm,
                                                 dimBlock_norm,
                                                 MAX_THREADS_3DX
                                                 * MAX_THREADS_3DY
                                                 * MAX_THREADS_3DZ
                                                 * sizeof(double)>>>
                                                    (d_blockNorm, blockNorm_dims,
                                                     d_h, h_dims, offsetH,
                                                     numberOfOrientationBins,
                                                     blockHeightAndWidthInCells);
    cudaErrorCheck_goto(cudaThreadSynchronize()); // block until the device is finished
    
    // Compute block[i,j,k,x,y]
    DalalTriggsHOGdescriptor_compute_block<<<dimGrid_block,
                                             dimBlock_block>>>
                                                (d_block,
                                                 d_blockNorm, blockNorm_dims,
                                                 d_h, h_dims, offsetH,
                                                 numberOfOrientationBins,
                                                 blockHeightAndWidthInCells,
                                                 l2normClipping);
    cudaErrorCheck_goto(cudaThreadSynchronize());
    
    // Evaluate blockNorm based on d_block
    DalalTriggsHOGdescriptor_compute_blocknorm2<<<dimGrid_norm,
                                                  dimBlock_norm,
                                                  MAX_THREADS_3DX
                                                  * MAX_THREADS_3DY
                                                  * MAX_THREADS_3DZ
                                                  * sizeof(double)>>>
                                                    (d_blockNorm, blockNorm_dims,
                                                     d_block,
                                                     numberOfOrientationBins,
                                                     blockHeightAndWidthInCells);
    cudaErrorCheck_goto(cudaThreadSynchronize()); // block until the device is finished
    
    
    
    // Compute descriptorVector
    DalalTriggsHOGdescriptor_compute_descriptorVector<<<dimGrid_desc,
                                                        dimBlock_desc>>>
                                                            (d_outputImage,
                                                             offsetOutputImage,
                                                             factorOutputImage,
                                                             d_block,
                                                             d_blockNorm,
                                                             blockNorm_dims,
                                                             numberOfOrientationBins,
                                                             blockHeightAndWidthInCells);
    cudaErrorCheck_goto(cudaThreadSynchronize()); // block until the device is finished
    
    return;

<<<<<<< HEAD
onfailure:
    return;
=======
            blockNorm = 0;
            for (unsigned int i = 0; i < blockHeightAndWidthInCells; i++)
                for (unsigned int j = 0; j < blockHeightAndWidthInCells; j++)
                    for (unsigned int k = 0; k < numberOfOrientationBins; k++)
                        blockNorm += block[i][j][k] * block[i][j][k];

            blockNorm = sqrt(blockNorm);
            for (unsigned int i = 0; i < blockHeightAndWidthInCells; i++) {
                for (unsigned int j = 0; j < blockHeightAndWidthInCells; j++) {
                    for (unsigned int k = 0; k < numberOfOrientationBins; k++) {
                        if (blockNorm > 0)
                            descriptorVector[descriptorIndex] =
                                block[i][j][k] / blockNorm;
                        else
                            descriptorVector[descriptorIndex] = 0.0;
                        descriptorIndex++;
                    }
                }
            }
        }
    }
}

/* Kernels */

__device__ double atomicAdd(double* address, double val) {
    // http://stackoverflow.com/questions/16882253/cuda-atomicadd-produces-wrong-result
    unsigned long long int* address_as_ull = (unsigned long long int*) address;
    unsigned long long int old = *address_as_ull, assumed;
    do
    {
        assumed = old;
        old = atomicCAS(address_as_ull, assumed, __double_as_longlong(val + __longlong_as_double(assumed)));
    } while (assumed != old);
    return __longlong_as_double(old);
}

#define getInImage(i,j,k) ((i+rowFrom<0 || i+rowFrom>imageHeight-1 || j+columnFrom<0 || j+columnFrom>imageWidth-1) ? 0. : d_inputImage[(i+rowFrom) + imageHeight*((j+columnFrom) + imageWidth*k)])
__global__ void DalalTriggsHOGdescriptor_compute_histograms(double *d_h,
                                                               const dim3 h_dims,
                                                               const double *d_inputImage,
                                                               const unsigned int imageHeight,
                                                               const unsigned int imageWidth,
                                                               const unsigned int windowHeight,
                                                               const unsigned int windowWidth,
                                                               const unsigned int numberOfChannels,
                                                               const unsigned int numberOfOrientationBins,
                                                               const unsigned int cellHeightAndWidthInPixels,
                                                               const unsigned signedOrUnsignedGradients,
                                                               const double binsSize,
                                                               const int numHistograms,
                                                               const int numberOfWindowsVertically,
                                                               const int numberOfWindowsHorizontally,
                                                               const bool enablePadding,
                                                               const int windowStepVertical, const int windowStepHorizontal) {
    // Compute histograms values
    
    // Retrieve pixel position
    int x_ = blockIdx.x * blockDim.x + threadIdx.x;
    if (x_ >= numberOfWindowsHorizontally * windowWidth)
        return;
    int y_ = blockIdx.y * blockDim.y + threadIdx.y;
    if (y_ >= numberOfWindowsVertically * windowHeight)
        return;
    
    int x = x_ % windowWidth;
    int windowIndexHorizontal = x_ / windowWidth;
    
    int y = y_ % windowHeight;
    int windowIndexVertical = y_ / windowHeight;
    
    unsigned int factor_y_dim = h_dims.x;
    unsigned int factor_z_dim = factor_y_dim * h_dims.y;
    unsigned int factor_o_dim = factor_z_dim * h_dims.z;
    
    int offsetWindow = factor_o_dim * (windowIndexVertical + numberOfWindowsVertically * windowIndexHorizontal);
    int rowFrom, columnFrom;
    if (enablePadding) {
        rowFrom = windowIndexVertical*windowStepVertical;
        columnFrom = windowIndexHorizontal*windowStepHorizontal;
    } else {
        rowFrom = windowIndexVertical*windowStepVertical - (int)round((double)windowHeight / 2.0) + 1;
        columnFrom = windowIndexHorizontal*windowStepHorizontal - (int)ceil((double)windowWidth / 2.0) + 1;
    }
     
    // Compute deltas
    double dx[3], dy[3];
    
    if (x == 0) {
        for (unsigned int z = 0; z < numberOfChannels; z++)
            dx[z] = getInImage(y, x+1, z);
    } else {
        if (x == windowWidth - 1) {
            for (unsigned int z = 0; z < numberOfChannels; z++)
                dx[z] = -getInImage(y, x-1, z);
        } else {
            for (unsigned int z = 0; z < numberOfChannels; z++)
                dx[z] = getInImage(y, x+1, z) - getInImage(y, x-1, z);
        }
    }

    if(y == 0) {
        for (unsigned int z = 0; z < numberOfChannels; z++)
            dy[z] = -getInImage(y+1, x, z);
    } else {
        if (y == windowHeight - 1) {
            for (unsigned int z = 0; z < numberOfChannels; z++)
                dy[z] = getInImage(y-1, x, z);
        } else {
            for (unsigned int z = 0; z < numberOfChannels; z++)
                dy[z] = -getInImage(y+1, x, z) + getInImage(y-1, x, z);
        }
    }

    // Choose dominant channel based on magnitude
    double gradientMagnitude = sqrt(dx[0] * dx[0] + dy[0] * dy[0]);
    double gradientOrientation = atan2(dy[0], dx[0]);
    if (numberOfChannels > 1) {
        double tempMagnitude = gradientMagnitude;
        for (unsigned int cli = 1 ; cli < numberOfChannels ; ++cli) {
            tempMagnitude= sqrt(dx[cli] * dx[cli] + dy[cli] * dy[cli]);
            if (tempMagnitude > gradientMagnitude) {
                gradientMagnitude = tempMagnitude;
                gradientOrientation = atan2(dy[cli], dx[cli]);
            }
        }
    }

    if (gradientOrientation < 0)
        gradientOrientation += pi + (signedOrUnsignedGradients == 1) * pi;

    // Trilinear interpolation
    int bin1 = (gradientOrientation / binsSize) - 1;
    unsigned int bin2 = bin1 + 1;
    int x1   = x / cellHeightAndWidthInPixels;
    int x2   = x1 + 1;
    int y1   = y / cellHeightAndWidthInPixels;
    int y2   = y1 + 1;
    
    double Xc = (x1 + 1 - 1.5) * cellHeightAndWidthInPixels + 0.5;
    double Yc = (y1 + 1 - 1.5) * cellHeightAndWidthInPixels + 0.5;
    double Oc = (bin1 + 1 + 1 - 1.5) * binsSize;
    
    if (bin2 == numberOfOrientationBins)
        bin2 = 0;
    
    if (bin1 < 0)
        bin1 = numberOfOrientationBins - 1;
    
    // Compute histograms
    //  using reduce-pattern
    //
    // d_h needs to be set to 0.
    
    atomicAdd(
            &d_h[offsetWindow + y1 + x1*factor_y_dim + bin1*factor_z_dim],
            gradientMagnitude *
                (1-((x+1-Xc)/cellHeightAndWidthInPixels)) *
                (1-((y+1-Yc)/cellHeightAndWidthInPixels)) *
                (1-((gradientOrientation-Oc)/binsSize)));
    atomicAdd(
            &d_h[offsetWindow + y1 + x1*factor_y_dim + bin2*factor_z_dim],
            gradientMagnitude *
                (1-((x+1-Xc)/cellHeightAndWidthInPixels)) *
                (1-((y+1-Yc)/cellHeightAndWidthInPixels)) *
                (((gradientOrientation-Oc)/binsSize)));
    atomicAdd(
            &d_h[offsetWindow + y2 + x1*factor_y_dim + bin1*factor_z_dim],
            gradientMagnitude *
                (1-((x+1-Xc)/cellHeightAndWidthInPixels)) *
                (((y+1-Yc)/cellHeightAndWidthInPixels)) *
                (1-((gradientOrientation-Oc)/binsSize)));
    atomicAdd(
            &d_h[offsetWindow + y2 + x1*factor_y_dim + bin2*factor_z_dim],
            gradientMagnitude *
                (1-((x+1-Xc)/cellHeightAndWidthInPixels)) *
                (((y+1-Yc)/cellHeightAndWidthInPixels)) *
                (((gradientOrientation-Oc)/binsSize)));
    atomicAdd(
            &d_h[offsetWindow + y1 + x2*factor_y_dim + bin1*factor_z_dim],
            gradientMagnitude *
                (((x+1-Xc)/cellHeightAndWidthInPixels)) *
                (1-((y+1-Yc)/cellHeightAndWidthInPixels)) *
                (1-((gradientOrientation-Oc)/binsSize)));
    atomicAdd(
            &d_h[offsetWindow + y1 + x2*factor_y_dim + bin2*factor_z_dim],
            gradientMagnitude *
                (((x+1-Xc)/cellHeightAndWidthInPixels)) *
                (1-((y+1-Yc)/cellHeightAndWidthInPixels)) *
                (((gradientOrientation-Oc)/binsSize)));
    atomicAdd(
            &d_h[offsetWindow + y2 + x2*factor_y_dim + bin1*factor_z_dim],
            gradientMagnitude *
                (((x+1-Xc)/cellHeightAndWidthInPixels)) *
                (((y+1-Yc)/cellHeightAndWidthInPixels)) *
                (1-((gradientOrientation-Oc)/binsSize)));
    atomicAdd(
            &d_h[offsetWindow + y2 + x2*factor_y_dim + bin2*factor_z_dim],
            gradientMagnitude *
                (((x+1-Xc)/cellHeightAndWidthInPixels)) *
                (((y+1-Yc)/cellHeightAndWidthInPixels)) *
                (((gradientOrientation-Oc)/binsSize)));
>>>>>>> 28615800
}<|MERGE_RESOLUTION|>--- conflicted
+++ resolved
@@ -5,11 +5,10 @@
 #define MAX_THREADS_1D 256
 #define MAX_THREADS_2D  16
 
-<<<<<<< HEAD
 #define MAX_THREADS_3DX  4
 #define MAX_THREADS_3DY  4
 #define MAX_THREADS_3DZ 16
-=======
+
 /* Kernels' signature declaration */
 
 __global__ void DalalTriggsHOGdescriptor_compute_histograms(double *d_h,
@@ -31,7 +30,6 @@
                                                             const int windowStepVertical, const int windowStepHorizontal);
 
 /* HOG methods */
->>>>>>> 28615800
 
 HOG::HOG(unsigned int windowHeight, unsigned int windowWidth,
          unsigned int numberOfChannels, unsigned int method,
@@ -788,31 +786,8 @@
     
     return;
 
-<<<<<<< HEAD
 onfailure:
     return;
-=======
-            blockNorm = 0;
-            for (unsigned int i = 0; i < blockHeightAndWidthInCells; i++)
-                for (unsigned int j = 0; j < blockHeightAndWidthInCells; j++)
-                    for (unsigned int k = 0; k < numberOfOrientationBins; k++)
-                        blockNorm += block[i][j][k] * block[i][j][k];
-
-            blockNorm = sqrt(blockNorm);
-            for (unsigned int i = 0; i < blockHeightAndWidthInCells; i++) {
-                for (unsigned int j = 0; j < blockHeightAndWidthInCells; j++) {
-                    for (unsigned int k = 0; k < numberOfOrientationBins; k++) {
-                        if (blockNorm > 0)
-                            descriptorVector[descriptorIndex] =
-                                block[i][j][k] / blockNorm;
-                        else
-                            descriptorVector[descriptorIndex] = 0.0;
-                        descriptorIndex++;
-                    }
-                }
-            }
-        }
-    }
 }
 
 /* Kernels */
@@ -994,5 +969,4 @@
                 (((x+1-Xc)/cellHeightAndWidthInPixels)) *
                 (((y+1-Yc)/cellHeightAndWidthInPixels)) *
                 (((gradientOrientation-Oc)/binsSize)));
->>>>>>> 28615800
 }