--- conflicted
+++ resolved
@@ -528,15 +528,11 @@
     
     cudaErrorCheck_goto(cudaMalloc(&d_h, d_h_size_t));
     cudaErrorCheck_goto(cudaMemset(d_h, 0., d_h_size_t));
-<<<<<<< HEAD
     
     // Allocate memory for the CUDA version of outputImage
     
     cudaErrorCheck_goto(cudaMalloc(&d_outputImage, d_outputImage_size_t));
-    __STOP__
-=======
-    __STOP("@ Malloc & Memset for <d_h> @")
->>>>>>> 80da1a75
+    __STOP("@ Malloc & Memset for <output, d_h..> @")
     
     // Compute values for histograms
     __START__
@@ -552,15 +548,6 @@
     cudaErrorCheck_goto(cudaThreadSynchronize()); // block until the device is finished
     __STOP("@ Kernel: compute_histograms @")
     
-<<<<<<< HEAD
-=======
-    __START__
-    cudaErrorCheck_goto(cudaMemcpy(h, d_h, h_size * sizeof(double), cudaMemcpyDeviceToHost));
-    cudaErrorCheck_goto(cudaFree(d_h));
-    d_h = 0;
-    __STOP("@ Memcpy & Free for <d_h> @")
-    
->>>>>>> 80da1a75
     // Histogram normalization
     // & windowsCenters initialization
     //
@@ -613,7 +600,7 @@
     d_block = 0;
     cudaErrorCheck_goto(cudaFree(d_blockNorm));
     d_blockNorm = 0;
-    __STOP__
+    __STOP("@ Memcpy & Free for <output, d_h..> @")
     return;
     
 onfailure:
