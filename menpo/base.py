import abc
from copy import deepcopy
import os.path


class Vectorizable(object):
    """Flattening of rich objects to vectors and rebuilding them back.

    Interface that provides methods for 'flattening' an object into a
    vector, and restoring from the same vectorized form. Useful for
    statistical analysis of objects, which commonly requires the data
    to be provided as a single vector.
    """

    __metaclass__ = abc.ABCMeta

    @property
    def n_parameters(self):
        r"""The length of the vector that this object produces.

        :type: `int`
        """
        return (self.as_vector()).shape[0]

    def as_vector(self, **kwargs):
        """
        Returns a flattened representation of the object as a single
        vector.

        Returns
        -------
        vector : (N,) ndarray
            The core representation of the object, flattened into a
            single vector. Note that this is always a view back on to the
            original object, but is not writable.
        """
        v = self._as_vector(**kwargs)
        v.flags.writeable = False
        return v

    @abc.abstractmethod
<<<<<<< HEAD
    def _as_vector(self, **kwargs):
        """
        Returns a flattened representation of the object as a single
        vector.
=======
    def as_vector(self):
        """A flattened representation of the object as a vector.
>>>>>>> 32ca89ca

        Returns
        -------
        vector : ``(n_parameters,)`` `ndarray`
            The core representation of the object, flattened into a
            single vector.
        """

    @abc.abstractmethod
    def from_vector_inplace(self, vector):
        """Update the state of this object from a vector form.

        Parameters
        ----------
        vector : ``(n_parameters,)`` `ndarray`
            Flattened representation of this object
        """

    def from_vector(self, vector):
        """Build a new instance of the object from it's vectorized state.

        ``self`` is used to fill out the missing state required to
        rebuild a full object from it's standardized flattened state. This
        is the default implementation, which is which is a ``deepcopy`` of the
        object followed by a call to :meth:`from_vector_inplace()`. This method
        can be overridden for a performance benefit if desired.

        Parameters
        ----------
        vector : ``(n_parameters,)`` `ndarray`
            Flattened representation of the object.

        Returns
        -------
        object : ``type(self)``
            An new instance of this class.
        """
        self_copy = deepcopy(self)
        self_copy.from_vector_inplace(vector)
        return self_copy


class Targetable(object):
    """Interface for objects that can produce a :attr:`target` :map:`PointCloud`.


    This could for instance be the result of an alignment or a generation of a
    :map:`PointCloud` instance from a shape model.

    Implementations must define sensible behavior for:

     - what a target is: see :attr:`target`
     - how to set a target: see :meth:`set_target`
     - how to update the object after a target is set: see :meth:`_sync_state_from_target`
     - how to produce a new target after the changes: see :meth:`_new_target_from_state`

    Note that :meth:`_sync_target_from_state` needs to be triggered as
    appropriate by subclasses e.g. when :map:`from_vector_inplace` is
    called. This will in turn trigger :meth:`_new_target_from_state`, which each
    subclass must implement.
    """
    __metaclass__ = abc.ABCMeta

    @property
    def n_dims(self):
        r"""The number of dimensions of the :attr:`target`.

        :type: `int`
        """
        return self.target.n_dims

    @property
    def n_points(self):
        r"""The number of points on the :attr:`target`.

        :type: `int`
        """
        return self.target.n_points

    @abc.abstractproperty
    def target(self):
        r"""The current :map:`PointCloud` that this object produces.

        :type: :map:`PointCloud`
        """

    def set_target(self, new_target):
        r"""Update this object so that it attempts to recreate the
        ``new_target``.

        Parameters
        ----------
        new_target : :map:`PointCloud`
            The new target that this object should try and regenerate.
        """
        self._target_setter_with_verification(new_target)  # trigger the update
        self._sync_state_from_target()  # and a sync

    def _target_setter_with_verification(self, new_target):
        r"""Updates the target, checking it is sensible, without triggering a
        sync.

        Should be called by :meth:`_sync_target_from_state` once it has
        generated a suitable target representation.

        Parameters
        ----------
        new_target : :map:`PointCloud`
            The new target that should be set.
        """
        self._verify_target(new_target)
        self._target_setter(new_target)

    def _verify_target(self, new_target):
        r"""Performs sanity checks to ensure that the new target is valid.

        This includes checking the dimensionality matches and the number of
        points matches the current target's values.

        Parameters
        ----------
        new_target : :map:`PointCloud`
            The target that needs to be verified.

        Raises
        ------
        ValueError
            If the ``new_target`` has differing ``n_points`` or ``n_dims`` to
            ``self``.
        """
        # If the target is None (i.e. on construction) then dodge the
        # verification
        if self.target is None:
            return
        if new_target.n_dims != self.target.n_dims:
            raise ValueError(
                "The current target is {}D, the new target is {}D - new "
                "target has to have the same dimensionality as the "
                "old".format(self.target.n_dims, new_target.n_dims))
        elif new_target.n_points != self.target.n_points:
            raise ValueError(
                "The current target has {} points, the new target has {} "
                "- new target has to have the same number of points as the"
                " old".format(self.target.n_points, new_target.n_points))

    @abc.abstractmethod
    def _target_setter(self, new_target):
        r"""Sets the target to the new value.

        Does no synchronization. Note that it is advisable that
        :meth:`_target_setter_with_verification` is called from
        subclasses instead of this.

        Parameters
        ----------
        new_target : :map:`PointCloud`
            The new target that will be set.
        """

    def _sync_target_from_state(self):
        new_target = self._new_target_from_state()
        self._target_setter_with_verification(new_target)

    @abc.abstractmethod
    def _new_target_from_state(self):
        r"""Generate a new target that is correct after changes to the object.

        Returns
        -------
        object : ``type(self)``
        """
        pass

    @abc.abstractmethod
    def _sync_state_from_target(self):
        r"""Synchronizes the object state to be correct after changes to the
        target.

        Called automatically from the target setter. This is called after the
        target is updated - only handle synchronization here.
        """
        pass


class DP(object):
    r"""Object that is able to take it's own derivative wrt parametrization.

    The parametrization of objects is typically defined by the
    :map:`Vectorizable` interface. As a result, :map:`DP` is a mix-in that
    should be inherited along with :map:`Vectorizable`.
    """
    __metaclass__ = abc.ABCMeta

    @abc.abstractmethod
    def d_dp(self, points):
        r"""The derivative of this spatial object wrt parametrization changes
        evaluated at points.

        Parameters
        ----------
        points : ``(n_points, n_dims)`` `ndarray`
            The spatial points at which the derivative should be evaluated.

        Returns
        -------
        d_dp : ``(n_points, n_parameters, n_dims)`` `ndarray`
            The jacobian wrt parametrization.

            ``d_dp[i, j, k]`` is the scalar differential change that the
            k'th dimension of the i'th point experiences due to a first order
            change in the j'th scalar in the parametrization vector.
        """


class DX(object):
    r"""Object that is able to take it's own derivative wrt spatial changes.
    """
    __metaclass__ = abc.ABCMeta

    @abc.abstractmethod
    def d_dx(self, points):
        r"""The first order derivative of this spatial object wrt spatial
        changes evaluated at points.

        Parameters
        ----------
        points : ``(n_points, n_dims)`` `ndarray`
            The spatial points at which the derivative should be evaluated.

        Returns
        -------
        d_dx : ``(n_points, n_dims, n_dims)`` `ndarray`
            The jacobian wrt spatial changes.

            ``d_dx[i, j, k]`` is the scalar differential change that the
            j'th dimension of the i'th point experiences due to a first order
            change in the k'th dimension.

            It may be the case that the jacobian is constant across space -
            in this case axis zero may have length ``1`` to allow for
            broadcasting.
        """


class DL(object):
    r"""Object that is able to take it's own derivative wrt landmark changes.
    """
    __metaclass__ = abc.ABCMeta

    @abc.abstractmethod
    def d_dl(self, points):
        r"""The derivative of this spatial object wrt spatial changes in anchor
        landmark points or centres, evaluated at points.

        Parameters
        ----------
        points : ``(n_points, n_dims)`` `ndarray`
            The spatial points at which the derivative should be evaluated.

        Returns
        -------
        d_dl : ``(n_points, n_centres, n_dims)`` `ndarray`
            The jacobian wrt landmark changes.

            ``d_dl[i, k, m]`` is the scalar differential change that the
            any dimension of the i'th point experiences due to a first order
            change in the m'th dimension of the k'th landmark point.

            Note that at present this assumes that the change in every
            dimension is equal.
        """


def menpo_src_dir_path():
    r"""The path to the top of the menpo Python package.

    Useful for locating where the data folder is stored.

    Returns
    -------
    path : str
        The full path to the top of the Menpo package
    """
    return os.path.split(os.path.abspath(__file__))[0]<|MERGE_RESOLUTION|>--- conflicted
+++ resolved
@@ -39,15 +39,10 @@
         return v
 
     @abc.abstractmethod
-<<<<<<< HEAD
     def _as_vector(self, **kwargs):
         """
         Returns a flattened representation of the object as a single
         vector.
-=======
-    def as_vector(self):
-        """A flattened representation of the object as a vector.
->>>>>>> 32ca89ca
 
         Returns
         -------
