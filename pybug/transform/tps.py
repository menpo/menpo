import numpy as np
from scipy.spatial import distance
from pybug.exceptions import DimensionalityError
from pybug.transform.base import Transform


class TPSTransform(Transform):
    r"""
    A thin plate splines transform.

    Parameters
    ----------
    tps : :class:`pybug.align.nonrigid.tps.TPS`
        The TPS alignment object to use for transforming.
    """

    def __init__(self, tps):
        self.tps = tps
        self.n_dim = self.tps.n_dims

    def _apply(self, points, affine_free=False):
        """
        Performs a TPS transform on the given points.

        Parameters
        ----------
        points : (N, D) ndarray
            The points to transform.
        affine_free : bool, optional
            If ``True`` the affine free component is also returned seperately.

            Default: ``False``

        Returns
        --------
        f : (N, D) ndarray
            The transformed points
        f_affine_free : (N, D) ndarray
            The transformed points without the affine components applied.
        """
        if points.shape[1] != self.n_dim:
            raise DimensionalityError('TPS can only be used on 2D data.')
        x = points[..., 0][:, None]
        y = points[..., 1][:, None]
        # calculate the affine coefficients of the warp
        # (C = Constant component, then X, Y respectively)
        c_affine_C = self.tps.coefficients[-3]
        c_affine_X = self.tps.coefficients[-2]
        c_affine_Y = self.tps.coefficients[-1]
        # the affine warp component
        f_affine = c_affine_C + c_affine_X * x + c_affine_Y * y
        # calculate a distance matrix (for L2 Norm) between every source
        # and the target
        dist = distance.cdist(self.tps.source, points)
        kernel_dist = self.tps.kernel.phi(dist)
        # grab the affine free components of the warp
        c_affine_free = self.tps.coefficients[:-3]
        # build the affine free warp component
        f_affine_free = np.sum(c_affine_free[:, None, :] *
                               kernel_dist[..., None],
                               axis=0)
        if affine_free:
            return f_affine + f_affine_free, f_affine_free
        else:
            return f_affine + f_affine_free

    def jacobian(self, points):
        """
        Calculates the Jacobian of the TPS warp wrt to the parameters - this
<<<<<<< HEAD
        may be constant
        :param points: n_points x n_dims ndarray representing the points at
            which the Jacobian will be evaluated.
        :return dW/dp: n_points x n_params x n_dims ndarray representing
            the Jacobian of the transform evaluated at the previous points.
        """
        pass

    # TODO: revise this function and try to speed it up!!!
    def jacobian_source(self, points):
        """
        Calculates the Jacobian of the TPS warp wrt to the source landmarks.
        :param points: n_points x n_dims ndarray representing the points at
            which the Jacobian will be evaluated.
        :return dW/dx_s: n_points x n_landmarks x n_dims ndarray representing
            the Jacobian of the transform wrt to the source landmarks evaluated
=======
        may be constant.

        Parameters
        ----------
        points : (N, D)
            Points at which the Jacobian will be evaluated.

        Returns
        -------
        dW/dp : (N, P, D) ndarray
            The Jacobian of the transform evaluated at the previous points.
        """
        pass

    # TODO: revise me
    def jacobian_source(self, points):
        """
        Calculates the Jacobian of the TPS warp wrt to the source landmarks.

        Parameters
        ----------
        points : (N, D)
            Points at which the Jacobian will be evaluated.

        Returns
        -------
        dW/dp : (N, P, D) ndarray
            The Jacobian of the transform wrt to the source landmarks evaluated
>>>>>>> 39ce5fc9
            at the previous points.
        """

        n_lms = self.tps.n_landmarks
        n_pts = points.shape[0]

        # TPS kernel (nonlinear + affine)
        dist = distance.cdist(self.tps.source, points)
        kernel_dist = self.tps.kernel.phi(dist)
        k = np.concatenate([kernel_dist, np.ones((1, n_pts)), points.T], axis=0)
        inv_L = np.linalg.inv(self.tps.L)

        dL_dx = np.zeros(self.tps.L.shape + (n_lms,))
        dL_dy = np.zeros(self.tps.L.shape + (n_lms,))
        s = self.tps.source[:, np.newaxis, :] - self.tps.source
        r = distance.squareform(distance.pdist(self.tps.source))
        r[r == 0] = 1
        aux = 2 * (1 + np.log(r**2))[..., None] * s
        dW_dx = np.zeros((n_pts, n_lms, 2))
        for i in np.arange(n_lms):
            dK_dxyi = np.zeros((self.tps.K.shape + (2,)))
            dK_dxyi[i] = aux[i]
            dK_dxyi[:, i] = -aux[:, i]

            dP_dxi = np.zeros_like(self.tps.P)
            dP_dyi = np.zeros_like(self.tps.P)
            dP_dxi[i, 1] = -1
            dP_dyi[i, 2] = -1

            dL_dx[:n_lms, :n_lms, i] = dK_dxyi[..., 0]
            dL_dx[:n_lms, n_lms:, i] = dP_dxi
            dL_dx[n_lms:, :n_lms, i] = dP_dxi.T

            dL_dy[:n_lms, :n_lms, i] = dK_dxyi[..., 1]
            dL_dy[:n_lms, n_lms:, i] = dP_dyi
            dL_dy[n_lms:, :n_lms, i] = dP_dyi.T
            # new bit
            aux3 = np.zeros((self.tps.Y.shape[1], n_pts))
            aux4 = np.zeros((self.tps.Y.shape[1], n_pts))
            aux5 = (points - self.tps.source[i, :])
            aux3[i, :] = 2 * (1 + np.log(dist[i, :]**2)) * aux5[:, 0]
            aux4[i, :] = 2 * (1 + np.log(dist[i, :]**2)) * aux5[:, 1]
            dW_dx[:, i, 0] = (self.tps.Y[0].dot(
                (-inv_L.dot(dL_dx[..., i].dot(inv_L)))).dot(k).T +
                self.tps.coefficients[:, 0].dot(aux3))
            dW_dx[:, i, 1] = (self.tps.Y[1].dot(
                (-inv_L.dot(dL_dy[..., i].dot(inv_L)))).dot(k).T +
                self.tps.coefficients[:, 1].dot(aux4))

        return dW_dx

    def jacobian_target(self, points):
        """
        Calculates the Jacobian of the TPS warp wrt to the target landmarks.
<<<<<<< HEAD
        :param points: n_points x n_dims ndarray representing the points at
            which the Jacobian will be evaluated.
        :return dW/dx_t: n_points x n_landmarks x n_dims ndarray representing
            the Jacobian of the transform wrt to the target landmarks evaluated
=======

        Parameters
        ----------
        points : (N, D)
            Points at which the Jacobian will be evaluated.

        Returns
        -------
        dW/dp : (N, P, D) ndarray
            The Jacobian of the transform wrt to the target landmarks evaluated
>>>>>>> 39ce5fc9
            at the previous points.
        """
        pass

    # TODO: this is needed for composition
    def jacobian_points(self, points):
        """
        Calculates the Jacobian of the TPS warp wrt to the the points to which
        the warp is applied to.
<<<<<<< HEAD
        :param points: n_points x n_dims ndarray representing the points at
            which the Jacobian will be evaluated.
        :return dW/dx:  n_points x n_dims x n_dims ndarray representing
            the Jacobian of the transform wrt the points to which the
            transform is applied to.
        """
        #Y = np.hstack([points.T, np.zeros([2, 3])])
        #coefficients = np.linalg.solve(self.tps.L, Y.T)

        abs_dist = distance.cdist(self.tps.source, self.tps.source)

        vec_dist = self.tps.source - self.tps.source[:, np.newaxis]

        for i in range(0, 68):
            vec_dist[:, i, :] = (self.tps.source[i, :] -
                              self.tps.source)
=======

        Parameters
        ----------
        points : (N, D)
            Points at which the Jacobian will be evaluated.

        Returns
        -------
        dW/dp : (N, P, D) ndarray
            The Jacobian of the transform wrt the points to which the
            transform is applied to.
        """
        pairwise_norms = distance.cdist(self.tps.source, self.tps.source)
        vec_dist = np.subtract(self.tps.source[:, None], self.tps.source)
>>>>>>> 39ce5fc9

        dk_dx = np.zeros((self.tps.n_landmarks + 3,
                          self.tps.n_landmarks,
                          self.n_dim))
<<<<<<< HEAD
        aux_1 = self.tps.kernel_derivative(abs_dist)
        dk_dx[:-3, :] = aux_1[..., np.newaxis] * vec_dist

        aux_2 = np.array([[0, 0],
                          [1, 0],
                          [0, 1]])
        dk_dx[-3:, :] = aux_2[:, np.newaxis]

        return np.einsum('ij, ikl -> kjl', self.tps.coefficients, dk_dx)

=======
        kernel_derivative = self.tps.kernel.derivative(pairwise_norms) / pairwise_norms
        dk_dx[:-3, :] = kernel_derivative[..., None] * vec_dist

        affine_derivative = np.array([[0, 0],
                                     [1, 0],
                                     [0, 1]])
        dk_dx[-3:, :] = affine_derivative[:, np.newaxis]

        return np.einsum('ij, ikl -> klj', self.tps.coefficients, dk_dx)
>>>>>>> 39ce5fc9

    # TODO: revise this function and try to speed it up!!!
    def weight_points(self, points):
        """
        Calculates the Jacobian of the TPS warp wrt to the source landmarks
        assuming that he target is equal to the source. This is a special
        case of the Jacobian wrt to the source landmarks that is used in AAMs
        to weight the relative importance of each pixel in the reference
        frame wrt to each one of the source landmarks.
<<<<<<< HEAD
        :param points: n_points x n_dims ndarray representing the points at
            which the Jacobian will be evaluated.
        :return dW/dx: n_points x n_landmarks x n_dims ndarray representing
            the Jacobian of the transform wrt to the source landmarks evaluated
=======

        Parameters
        ----------
        points : (N, D)
            Points at which the Jacobian will be evaluated.

        Returns
        -------
        dW/dp : (N, P, D) ndarray
            The Jacobian of the transform wrt to the source landmarks evaluated
>>>>>>> 39ce5fc9
            at the previous points and assuming that the target is equal to
            the source.
        """
        n_lms = self.tps.n_landmarks
        n_pts = points.shape[0]

        # TPS kernel (nonlinear + affine)
        dist = distance.cdist(self.tps.source, points)
<<<<<<< HEAD
        kernel_dist = self.tps.kernel(dist)
=======
        kernel_dist = self.tps.kernel.phi(dist)
>>>>>>> 39ce5fc9
        k = np.concatenate([kernel_dist, np.ones((1, n_pts)), points.T], axis=0)
        inv_L = np.linalg.inv(self.tps.L)

        dL_dx = np.zeros(self.tps.L.shape + (n_lms,))
        dL_dy = np.zeros(self.tps.L.shape + (n_lms,))
        s = self.tps.source[:, np.newaxis, :] - self.tps.source
        r = distance.squareform(distance.pdist(self.tps.source))
        r[r == 0] = 1
        aux = 2 * (1 + np.log(r**2))[..., None] * s
        dW_dx = np.zeros((n_pts, n_lms, 2))

        pseudo_target = np.hstack([self.tps.source.T, np.zeros([2, 3])])

        for i in np.arange(n_lms):
            dK_dxyi = np.zeros((self.tps.K.shape + (2,)))
            dK_dxyi[i] = aux[i]
            dK_dxyi[:, i] = -aux[:, i]

            dP_dxi = np.zeros_like(self.tps.P)
            dP_dyi = np.zeros_like(self.tps.P)
            dP_dxi[i, 1] = -1
            dP_dyi[i, 2] = -1

            dL_dx[:n_lms, :n_lms, i] = dK_dxyi[..., 0]
            dL_dx[:n_lms, n_lms:, i] = dP_dxi
            dL_dx[n_lms:, :n_lms, i] = dP_dxi.T

            dL_dy[:n_lms, :n_lms, i] = dK_dxyi[..., 1]
            dL_dy[:n_lms, n_lms:, i] = dP_dyi
            dL_dy[n_lms:, :n_lms, i] = dP_dyi.T

            dW_dx[:, i, 0] = (pseudo_target[0].dot(
                (-inv_L.dot(dL_dx[..., i].dot(inv_L)))).dot(k).T)
            dW_dx[:, i, 1] = (pseudo_target[1].dot(
                (-inv_L.dot(dL_dy[..., i].dot(inv_L)))).dot(k).T)

        return dW_dx

    def compose(self, a):
        """
        Composes two transforms together::

            ``W(x;p) <- W(x;p) o W(x;delta_p)``

        Parameters
        ----------
        a : :class:`TPSTransform`
            TPS transform to compose with.

        Returns
        -------
        composed : :class:`TPSTransform`
            The result of the composition.
        """
        pass

    def inverse(self):
        """
        Returns the inverse of the transform, if applicable.

        Returns
        -------
        inverse : :class:`TPSTransform`
            The inverse of the transform.
        """
        pass

    @property
    def n_parameters(self):
        """
        Number of parameters: ``(2 * n_landmarks) + 6``.

        :type: int

        There is a parameter for each dimension, and thus two parameters per
        landmark + the parameters of a 2D affine transform
        ``(2 * n_landmarks) + 6``
        """
        return (2 * self.tps.n_landmarks) + 6

    def as_vector(self):
        raise NotImplementedError("TPS as_vector is not implemented yet.")

    def from_vector(self, flattened):
        raise NotImplementedError("TPS from_vector is not implemented yet.")<|MERGE_RESOLUTION|>--- conflicted
+++ resolved
@@ -67,24 +67,6 @@
     def jacobian(self, points):
         """
         Calculates the Jacobian of the TPS warp wrt to the parameters - this
-<<<<<<< HEAD
-        may be constant
-        :param points: n_points x n_dims ndarray representing the points at
-            which the Jacobian will be evaluated.
-        :return dW/dp: n_points x n_params x n_dims ndarray representing
-            the Jacobian of the transform evaluated at the previous points.
-        """
-        pass
-
-    # TODO: revise this function and try to speed it up!!!
-    def jacobian_source(self, points):
-        """
-        Calculates the Jacobian of the TPS warp wrt to the source landmarks.
-        :param points: n_points x n_dims ndarray representing the points at
-            which the Jacobian will be evaluated.
-        :return dW/dx_s: n_points x n_landmarks x n_dims ndarray representing
-            the Jacobian of the transform wrt to the source landmarks evaluated
-=======
         may be constant.
 
         Parameters
@@ -113,7 +95,6 @@
         -------
         dW/dp : (N, P, D) ndarray
             The Jacobian of the transform wrt to the source landmarks evaluated
->>>>>>> 39ce5fc9
             at the previous points.
         """
 
@@ -168,12 +149,6 @@
     def jacobian_target(self, points):
         """
         Calculates the Jacobian of the TPS warp wrt to the target landmarks.
-<<<<<<< HEAD
-        :param points: n_points x n_dims ndarray representing the points at
-            which the Jacobian will be evaluated.
-        :return dW/dx_t: n_points x n_landmarks x n_dims ndarray representing
-            the Jacobian of the transform wrt to the target landmarks evaluated
-=======
 
         Parameters
         ----------
@@ -184,7 +159,6 @@
         -------
         dW/dp : (N, P, D) ndarray
             The Jacobian of the transform wrt to the target landmarks evaluated
->>>>>>> 39ce5fc9
             at the previous points.
         """
         pass
@@ -194,24 +168,6 @@
         """
         Calculates the Jacobian of the TPS warp wrt to the the points to which
         the warp is applied to.
-<<<<<<< HEAD
-        :param points: n_points x n_dims ndarray representing the points at
-            which the Jacobian will be evaluated.
-        :return dW/dx:  n_points x n_dims x n_dims ndarray representing
-            the Jacobian of the transform wrt the points to which the
-            transform is applied to.
-        """
-        #Y = np.hstack([points.T, np.zeros([2, 3])])
-        #coefficients = np.linalg.solve(self.tps.L, Y.T)
-
-        abs_dist = distance.cdist(self.tps.source, self.tps.source)
-
-        vec_dist = self.tps.source - self.tps.source[:, np.newaxis]
-
-        for i in range(0, 68):
-            vec_dist[:, i, :] = (self.tps.source[i, :] -
-                              self.tps.source)
-=======
 
         Parameters
         ----------
@@ -226,23 +182,10 @@
         """
         pairwise_norms = distance.cdist(self.tps.source, self.tps.source)
         vec_dist = np.subtract(self.tps.source[:, None], self.tps.source)
->>>>>>> 39ce5fc9
 
         dk_dx = np.zeros((self.tps.n_landmarks + 3,
                           self.tps.n_landmarks,
                           self.n_dim))
-<<<<<<< HEAD
-        aux_1 = self.tps.kernel_derivative(abs_dist)
-        dk_dx[:-3, :] = aux_1[..., np.newaxis] * vec_dist
-
-        aux_2 = np.array([[0, 0],
-                          [1, 0],
-                          [0, 1]])
-        dk_dx[-3:, :] = aux_2[:, np.newaxis]
-
-        return np.einsum('ij, ikl -> kjl', self.tps.coefficients, dk_dx)
-
-=======
         kernel_derivative = self.tps.kernel.derivative(pairwise_norms) / pairwise_norms
         dk_dx[:-3, :] = kernel_derivative[..., None] * vec_dist
 
@@ -252,7 +195,6 @@
         dk_dx[-3:, :] = affine_derivative[:, np.newaxis]
 
         return np.einsum('ij, ikl -> klj', self.tps.coefficients, dk_dx)
->>>>>>> 39ce5fc9
 
     # TODO: revise this function and try to speed it up!!!
     def weight_points(self, points):
@@ -262,12 +204,6 @@
         case of the Jacobian wrt to the source landmarks that is used in AAMs
         to weight the relative importance of each pixel in the reference
         frame wrt to each one of the source landmarks.
-<<<<<<< HEAD
-        :param points: n_points x n_dims ndarray representing the points at
-            which the Jacobian will be evaluated.
-        :return dW/dx: n_points x n_landmarks x n_dims ndarray representing
-            the Jacobian of the transform wrt to the source landmarks evaluated
-=======
 
         Parameters
         ----------
@@ -278,7 +214,6 @@
         -------
         dW/dp : (N, P, D) ndarray
             The Jacobian of the transform wrt to the source landmarks evaluated
->>>>>>> 39ce5fc9
             at the previous points and assuming that the target is equal to
             the source.
         """
@@ -287,11 +222,7 @@
 
         # TPS kernel (nonlinear + affine)
         dist = distance.cdist(self.tps.source, points)
-<<<<<<< HEAD
-        kernel_dist = self.tps.kernel(dist)
-=======
         kernel_dist = self.tps.kernel.phi(dist)
->>>>>>> 39ce5fc9
         k = np.concatenate([kernel_dist, np.ones((1, n_pts)), points.T], axis=0)
         inv_L = np.linalg.inv(self.tps.L)
 
