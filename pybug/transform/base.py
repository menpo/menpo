import abc
from pybug.base import Vectorizable


class Transform(Vectorizable):
    r"""
    An abstract representation of any N-dimensional transform.
    Provides a unified interface to apply the transform (:meth:`apply`). All
    transforms are vectorizable.
    """

    __metaclass__ = abc.ABCMeta

    def apply(self, x, **kwargs):
        r"""
        Applies this transform to ``x``. If ``x`` is :class:`Transformable`,
        ``x`` will be handed this transform object to transform itself. If not,
        ``x`` is assumed to be a numpy array. The transformation will be non
        destructive, returning the transformed version. Any ``kwargs`` will be
        passed to the specific transform :meth:`_apply` methods.

        Parameters
        ----------
        x : (N, D) ndarray or an object that implements :class:`Transformable`
            The array or object to be transformed.
        kwargs : dict
            Passed through to :meth:`_apply`.

        Returns
        -------
        transformed : same as ``x``
            The transformed array or object
        """
        def transform(x_):
            """
            Local closure which calls the ``_apply`` method with the ``kwargs``
            attached.
            """
            return self._apply(x_, **kwargs)
        try:
            return x._transform(transform)
        except AttributeError:
            return self._apply(x, **kwargs)

    @abc.abstractmethod
    def _apply(self, x, **kwargs):
        r"""
        Applies the transform to the array ``x``, returning the result.

        Parameters
        ----------
        x : (N, D) ndarray

        Returns
        -------
        transformed : (N, D) ndarray
            Transformed array.
        """
        pass

    @abc.abstractmethod
    def jacobian(self, points):
<<<<<<< HEAD
        """
        Calculates the Jacobian of the transform w.r.t. the parameters of its
        parameters - this may be constant

        :param points
        """
        pass

    @abc.abstractmethod
    def jacobian_points(self, points):
        """
        Calculates the Jacobian of the transform w.r.t. the points to which
        the transform is applied to - this may be constant

        :param points
=======
        r"""
        Calculates the Jacobian of the warp, may be constant.

        Parameters
        ----------
        points : (N, D) ndarray
            The points to calculate the Jacobian over.

        Returns
        -------
        dW_dp : (N, P, D) ndarray
            A (``n_points``, ``n_params``, ``n_dims``) array representing
            the Jacobian of the transform.
>>>>>>> 39ce5fc9
        """
        pass

    @abc.abstractmethod
    def compose(self, a):
        r"""
        Composes two transforms together::

            W(x;p) <- W(x;p) o W(x;delta_p)

        Parameters
        ----------
        a : :class:`Transform`
            Transform to be applied *FOLLOWING* self

        Returns
        --------
        transform : :class:`Transform`
            The resulting transform.
        """
        pass

    @abc.abstractproperty
    def inverse(self):
        r"""
        The inverse of the transform.

        :type: :class:`Transform`
        """
        pass

    @abc.abstractproperty
    def n_parameters(self):
        r"""
        Returns the number of parameters that determine the transform.

        :type: int
        """
        pass


class Transformable(object):
    r"""
    Interface for transformable objects. When :meth:`apply` is called on
    an object, if the object has the method :meth:`_transform`,
    the method is called, passing in the transforms :meth:`apply` method.
    This allows for the object to define how it should transform itself.
    """
    __metaclass__ = abc.ABCMeta

    @abc.abstractmethod
    def _transform(self, transform):
        r"""
        Apply the transform given to the Transformable object.

        Parameters
        ----------
        transform : func
            Function that applies a transformation to the transformable object.

        Returns
        -------
        transformed : :class:`Transformable`
            The transformed object. Transformed in place.
        """
        pass<|MERGE_RESOLUTION|>--- conflicted
+++ resolved
@@ -60,23 +60,6 @@
 
     @abc.abstractmethod
     def jacobian(self, points):
-<<<<<<< HEAD
-        """
-        Calculates the Jacobian of the transform w.r.t. the parameters of its
-        parameters - this may be constant
-
-        :param points
-        """
-        pass
-
-    @abc.abstractmethod
-    def jacobian_points(self, points):
-        """
-        Calculates the Jacobian of the transform w.r.t. the points to which
-        the transform is applied to - this may be constant
-
-        :param points
-=======
         r"""
         Calculates the Jacobian of the warp, may be constant.
 
@@ -90,7 +73,6 @@
         dW_dp : (N, P, D) ndarray
             A (``n_points``, ``n_params``, ``n_dims``) array representing
             the Jacobian of the transform.
->>>>>>> 39ce5fc9
         """
         pass
 
