--- conflicted
+++ resolved
@@ -42,13 +42,7 @@
         if kernel is None:
             kernel = R2LogR2()
         self.kernel = kernel
-<<<<<<< HEAD
-        # TODO: kernels need some sort of structured form
-        self.kernel_derivative = r_2_log_r_2_kernel_derivative
-        self.K = self.kernel(pairwise_norms)
-=======
         self.K = self.kernel.phi(pairwise_norms)
->>>>>>> 39ce5fc9
         self.P = np.concatenate(
             [np.ones([self.n_landmarks, 1]), self.source], axis=1)
         O = np.zeros([3, 3])
@@ -77,32 +71,6 @@
         image : bool, optional
             If ``True`` the vectors are plotted on top of an image
 
-<<<<<<< HEAD
-# TODO: kernels need some sort of structured form
-def r_2_log_r_2_kernel(r):
-    """
-    Radial basis function for TPS.
-    """
-    mask = r == 0
-    r[mask] = 1
-    U = r ** 2 * (np.log(r ** 2))
-    # reset singularities to 0
-    U[mask] = 0
-    return U
-
-
-# TODO: kernels need some sort of structured form
-def r_2_log_r_2_kernel_derivative(r):
-    """
-    Derivative of the radial basis function for TPS.
-    """
-    mask = r == 0
-    r[mask] = 1
-    dUdr = 2 * (1 + np.log(r ** 2))
-    # reset singularities to 0
-    dUdr[mask] = 0
-    return dUdr
-=======
             Default: ``False``
         """
         self._view_2d(image=image)
@@ -111,7 +79,6 @@
 class MultipleTPS(MultipleAlignment):
     r"""
     Applies thin plate spline (TPS) alignment to multiple sources.
->>>>>>> 39ce5fc9
 
     Parameters
     ----------
