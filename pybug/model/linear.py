--- conflicted
+++ resolved
@@ -309,10 +309,6 @@
             saving measure.
     PCA: specific class implementing PCA, optional
 
-<<<<<<< HEAD
-        Default: 'PybugPCA'
-
-=======
         Default: `PybugPCA`
 
         .. note::
@@ -324,7 +320,6 @@
             next upcoming release.
 
 
->>>>>>> 8dbfe91b
     """
 
     def __init__(self, samples, n_components=None, PCA=PybugPCA):
