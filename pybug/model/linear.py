--- conflicted
+++ resolved
@@ -12,10 +12,6 @@
 
     __metaclass__ = abc.ABCMeta
 
-    @abc.abstractproperty
-    def jacobian(self):
-        return self._jacobian
-
     def instance(self, weightings):
         """
         Creates a new instance of the model using the first ``len(weightings)``
@@ -193,9 +189,6 @@
         """
         pass
 
-<<<<<<< HEAD
-
-=======
     @property
     def jacobian(self):
         # TODO: document me
@@ -210,7 +203,6 @@
 
 
 #TODO: give a description of what it means to be a PCA model
->>>>>>> 39ce5fc9
 class PCAModel(LinearModel):
     """
     A Linear model based around PCA. Automatically mean centres the input
@@ -302,16 +294,8 @@
         return self._pca.components_
 
     @property
-<<<<<<< HEAD
-    def jacobian(self):
-        jac = self.components.reshape((self.n_components,
-                                       -1,
-                                       self.template_sample.n_dims))
-        return jac.swapaxes(0, 1)
-=======
     def _jacobian(self):
         return self.components
->>>>>>> 39ce5fc9
 
     def _instance(self, weightings):
         if weightings.shape[0] > self.n_components:
