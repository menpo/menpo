from copy import deepcopy
import numpy as np
<<<<<<< HEAD
from skimage.transform import pyramid_gaussian
from pybug.image.base import AbstractNDImage
=======
from pybug.image.base import Image
>>>>>>> 1dc4bfba


class BooleanImage(Image):
    r"""
    A mask image made from binary pixels. The region of the image that is
    left exposed by the mask is referred to as the 'masked region'. The
    set of 'masked' pixels is those pixels corresponding to a True value in
    the mask.

    Parameters
    -----------
    mask_data : (M, N, ..., L) ndarray
        The binary mask data. Note that there is no channel axis - a 2D Mask
         Image is built from just a 2D numpy array of mask_data.
        Automatically coerced in to boolean values.
    """

    def __init__(self, mask_data):
        # Enforce boolean pixels, and add a channel dim
        mask_data = np.asarray(mask_data[..., None], dtype=np.bool)
        super(BooleanImage, self).__init__(mask_data)

    @classmethod
    def _init_with_channel(cls, image_data_with_channel):
        r"""
        Constructor that always requires the image has a
        channel on the last axis. Only used by from_vector. By default,
        just calls the constructor. Subclasses with constructors that don't
        require channel axes need to overwrite this.
        """
        return cls(image_data_with_channel[..., 0])

    @classmethod
    def blank(cls, shape, fill=True, round='ceil', **kwargs):
        r"""
        Returns a blank :class:`BooleanImage` of the requested shape

        Parameters
        ----------
        shape : tuple or list
            The shape of the image. Any floating point values are rounded
            according to the ``round`` kwarg.

        fill : True or False, optional
            The mask value to be set everywhere

            Default: True (masked region is the whole image - meaning the whole
                 image is exposed)
        round: {'ceil', 'floor', 'round'}
            Rounding function to be applied to floating point shapes.

            Default: 'ceil'

        Returns
        -------
        blank_image : :class:`BooleanImage`
            A blank mask of the requested size
        """
        if round not in ['ceil', 'round', 'floor']:
            raise ValueError('round must be either ceil, round or floor')
            # Ensure that the '+' operator means concatenate tuples
        shape = tuple(getattr(np, round)(shape))
        if fill:
            mask = np.ones(shape, dtype=np.bool)
        else:
            mask = np.zeros(shape, dtype=np.bool)
        return cls(mask)

    @property
    def mask(self):
        r"""
        Returns the pixels of the mask with no channel axis. This is what
        should be used to mask any k-dimensional image.

        :type: (M, N, ..., L), np.bool ndarray
        """
        return self.pixels[..., 0]

    @property
    def n_true(self):
        r"""
        The number of ``True`` values in the mask

        :type: int
        """
        return np.sum(self.pixels)

    @property
    def n_false(self):
        r"""
        The number of ``False`` values in the mask

        :type: int
        """
        return self.n_pixels - self.n_true

    @property
    def proportion_true(self):
        r"""
        The proportion of the mask which is ``True``

        :type: double
        """
        return (self.n_true * 1.0) / self.n_pixels

    @property
    def proportion_false(self):
        r"""
        The proportion of the mask which is ``False``

        :type: double
        """
        return (self.n_false * 1.0) / self.n_pixels

    @property
    def true_indices(self):
        r"""
        The indices of pixels that are true.

        :type: (``n_dims``, ``n_true``) ndarray
        """
        # Ignore the channel axis
        return np.vstack(np.nonzero(self.pixels[..., 0])).T

    @property
    def false_indices(self):
        r"""
        The indices of pixels that are false.

        :type: (``n_dims``, ``n_false``) ndarray
        """
        # Ignore the channel axis
        return np.vstack(np.nonzero(~self.pixels[..., 0])).T

    @property
    def all_indices(self):
        r"""
        Indices into all pixels of the mask, as consistent with
        true_indices and false_indices

        :type: (``n_dims``, ``n_pixels``) ndarray
        """
        return np.indices(self.shape).reshape([self.n_dims, -1]).T

    def __str__(self):
        return ('{} {}D mask, {:.1%} '
                'of which is True '.format(self._str_shape, self.n_dims,
                                           self.proportion_true))

    def from_vector(self, flattened):
        r"""
        Takes a flattened vector and returns a new
        :class:`BooleanImage` formed by
        reshaping the vector to the correct dimensions. Note that this is
        rebuilding a boolean image **itself** from boolean values. The mask
        is in no way interpreted in performing the operation, in contrast to
        MaskedImage, where only the masked region is used in from_vector()
        and as_vector(). Any image landmarks are transferred in the process.

        Parameters
        ----------
        flattened : (``n_pixels``,) np.bool ndarray
            A flattened vector of all the pixels of a BooleanImage.

        Returns
        -------
        image : :class:`BooleanImage`
            New BooleanImage of same shape as this image
        """
        mask = BooleanImage(flattened.reshape(self.shape))
        mask.landmarks = self.landmarks
        return mask

    def invert(self):
        r"""
        Inverts the current mask in place, setting all True values to False,
        and all False values to True.
        """
        self.pixels = ~self.pixels

    def inverted_copy(self):
        r"""
        Returns a copy of this Boolean image, which is inverted.

        Returns
        -------
        inverted_image: :class:`BooleanNSImage`
            An inverted copy of this boolean image.
        """
        inverse = deepcopy(self)
        inverse.invert()
        return inverse

    def bounds_true(self, boundary=0, constrain_to_bounds=True):
        r"""
        Returns the minimum to maximum indices along all dimensions that the
        mask includes which fully surround the True mask values. In the case
        of a 2D Image for instance, the min and max define two corners of a
        rectangle bounding the True pixel values.

        Parameters
        ----------
        boundary : int, optional
            A number of pixels that should be added to the extent. A
            negative value can be used to shrink the bounds in.

            Default: 0

        constrain_to_bounds: bool, optional
            If True, the bounding extent is snapped to not go beyond
            the edge of the image. If False, the bounds are left unchanged.

            Default: True

        Returns
        --------
        min_b : (D,) ndarray
            The minimum extent of the True mask region with the boundary
            along each dimension. If constrain_to_bounds was True,
            is clipped to legal image bounds.

        max_b : (D,) ndarray
            The maximum extent of the True mask region with the boundary
            along each dimension. If constrain_to_bounds was True,
            is clipped to legal image bounds.
        """
        mpi = self.true_indices
        maxes = np.max(mpi, axis=0) + boundary
        mins = np.min(mpi, axis=0) - boundary
        if constrain_to_bounds:
            maxes = self.constrain_points_to_bounds(maxes)
            mins = self.constrain_points_to_bounds(mins)
        return mins, maxes

    def bounds_false(self, boundary=0, constrain_to_bounds=True):
        r"""
        Returns the minimum to maximum indices along all dimensions that the
        mask includes which fully surround the False mask values. In the case
        of a 2D Image for instance, the min and max define two corners of a
        rectangle bounding the False pixel values.

        Parameters
        ----------
        boundary : int >= 0, optional
            A number of pixels that should be added to the extent. A
            negative value can be used to shrink the bounds in.

            Default: 0

        constrain_to_bounds: bool, optional
            If True, the bounding extent is snapped to not go beyond
            the edge of the image. If False, the bounds are left unchanged.

            Default: True

        Returns
        --------
        min_b : (D,) ndarray
            The minimum extent of the False mask region with the boundary
            along each dimension. If constrain_to_bounds was True,
            is clipped to legal image bounds.

        max_b : (D,) ndarray
            The maximum extent of the False mask region with the boundary
            along each dimension. If constrain_to_bounds was True,
            is clipped to legal image bounds.
        """
        return self.inverted_copy().bounds_true(
            boundary=boundary, constrain_to_bounds=constrain_to_bounds)

    def warp_to(self, template_mask, transform, warp_landmarks=False,
                interpolator='scipy', **kwargs):
        r"""
        Warps this BooleanImage into a different reference space.

        Parameters
        ----------
        template_mask : :class:`pybug.image.boolean.BooleanImage`
            Defines the shape of the result, and what pixels should be
            sampled.
        transform : :class:`pybug.transform.base.Transform`
            Transform **from the template space back to this image**.
            Defines, for each True pixel location on the template, which pixel
            location should be sampled from on this image.
        warp_landmarks : bool, optional
            If ``True``, warped_image will have the same landmark dictionary
            as self, but with each landmark updated to the warped position.

            Default: ``False``
        interpolator : 'scipy' or 'c', optional
            The interpolator that should be used to perform the warp.

            Default: 'scipy'
        kwargs : dict
            Passed through to the interpolator. See `pybug.interpolation`
            for details.

        Returns
        -------
        warped_image : type(self)
            A copy of this image, warped.
        """
        # enforce the order as 0, for this boolean data, then call super
        manually_set_order = kwargs.get('order', 0)
        if manually_set_order != 0:
            raise ValueError(
                "The order of the interpolation on a boolean image has to be "
                "0 (attempted to set {})".format(manually_set_order))
        kwargs['order'] = 0
<<<<<<< HEAD

        # TODO: Revise this, there might be better options
        relevant_args = {k: v if k is not 'warp_mask' else ''
                         for (k, v) in kwargs.iteritems()}

        return AbstractNDImage.warp_to(self, template_mask, transform,
                                       warp_landmarks=warp_landmarks,
                                       interpolator=interpolator,
                                       **relevant_args)
=======
        return Image.warp_to(self, template_mask, transform,
                             warp_landmarks=warp_landmarks,
                             interpolator=interpolator, **kwargs)
>>>>>>> 1dc4bfba

    def _build_warped_image(self, template_mask, sampled_pixel_values,
                            **kwargs):
        r"""
        Builds the warped image from the template mask and
        sampled pixel values. Overridden for BooleanImage as we can't use
        the usual from_vector_inplace method.
        """
        warped_image = BooleanImage.blank(template_mask.shape)
        # As we are a mask image, we have to implement the update a little
        # more manually than other image classes.
        warped_image.pixels[warped_image.mask] = sampled_pixel_values
        return warped_image<|MERGE_RESOLUTION|>--- conflicted
+++ resolved
@@ -1,11 +1,7 @@
 from copy import deepcopy
 import numpy as np
-<<<<<<< HEAD
+from pybug.image.base import Image
 from skimage.transform import pyramid_gaussian
-from pybug.image.base import AbstractNDImage
-=======
-from pybug.image.base import Image
->>>>>>> 1dc4bfba
 
 
 class BooleanImage(Image):
@@ -315,21 +311,9 @@
                 "The order of the interpolation on a boolean image has to be "
                 "0 (attempted to set {})".format(manually_set_order))
         kwargs['order'] = 0
-<<<<<<< HEAD
-
-        # TODO: Revise this, there might be better options
-        relevant_args = {k: v if k is not 'warp_mask' else ''
-                         for (k, v) in kwargs.iteritems()}
-
-        return AbstractNDImage.warp_to(self, template_mask, transform,
-                                       warp_landmarks=warp_landmarks,
-                                       interpolator=interpolator,
-                                       **relevant_args)
-=======
         return Image.warp_to(self, template_mask, transform,
                              warp_landmarks=warp_landmarks,
                              interpolator=interpolator, **kwargs)
->>>>>>> 1dc4bfba
 
     def _build_warped_image(self, template_mask, sampled_pixel_values,
                             **kwargs):
