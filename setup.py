import os
import platform
import site
import sys

from setuptools import setup, find_packages, Extension

import versioneer

SYS_PLATFORM = platform.system().lower()
IS_LINUX = 'linux' in SYS_PLATFORM
IS_OSX = 'darwin' == SYS_PLATFORM
IS_WIN = 'windows' == SYS_PLATFORM

# Get Numpy include path without importing it
NUMPY_INC_PATHS = [os.path.join(r, 'numpy', 'core', 'include')
                   for r in site.getsitepackages() if
                   os.path.isdir(os.path.join(r, 'numpy', 'core', 'include'))]
if len(NUMPY_INC_PATHS) == 0:
    try:
        import numpy as np
    except ImportError:
        raise ValueError("Could not find numpy include dir and numpy not installed before build - "
                         "cannot proceed with compilation of cython modules.")
    else:
        # just ask numpy for it's include dir
        NUMPY_INC_PATHS = [np.get_include()]

elif len(NUMPY_INC_PATHS) > 1:
    print("Found {} numpy include dirs: "
          "{}".format(len(NUMPY_INC_PATHS), ', '.join(NUMPY_INC_PATHS)))
    print("Taking first (highest precedence on path): {}".format(
        NUMPY_INC_PATHS[0]))
NUMPY_INC_PATH = NUMPY_INC_PATHS[0]


# ---- C/C++ EXTENSIONS ---- #
# Stolen (and modified) from the Cython documentation:
#     http://cython.readthedocs.io/en/latest/src/reference/compilation.html
def no_cythonize(extensions, **_ignore):
    import os.path as op
    for extension in extensions:
        sources = []
        for sfile in extension.sources:
            path, ext = os.path.splitext(sfile)
            if ext in ('.pyx', '.py'):
                if extension.language == 'c++':
                    ext = '.cpp'
                else:
                    ext = '.c'
                sfile = path + ext
                if not op.exists(sfile):
                    raise ValueError('Cannot find pre-compiled source file '
                                     '({}) - please install Cython'.format(sfile))
            sources.append(sfile)
        extension.sources[:] = sources
    return extensions


def build_extension_from_pyx(pyx_path, extra_sources_paths=None):
    if extra_sources_paths is None:
        extra_sources_paths = []
    extra_sources_paths.insert(0, pyx_path)
    ext = Extension(name=pyx_path[:-4].replace('/', '.'),
                    sources=extra_sources_paths,
                    include_dirs=[NUMPY_INC_PATH],
                    language='c++')
    if IS_LINUX or IS_OSX:
        ext.extra_compile_args.append('-Wno-unused-function')
    if IS_OSX:
        ext.extra_link_args.append('-headerpad_max_install_names')
    return ext


try:
    from Cython.Build import cythonize
except ImportError:
    import warnings

    cythonize = no_cythonize
    warnings.warn('Unable to import Cython - attempting to build using the '
                  'pre-compiled C++ files.')

cython_modules = [
    build_extension_from_pyx('menpo/external/skimage/_warps_cy.pyx'),
<<<<<<< HEAD
    build_extension_from_pyx('menpo/feature/_gradient.pyx'),
    build_extension_from_pyx('menpo/image/patches.pyx'),
    build_extension_from_pyx('menpo/shape/mesh/normals.pyx')
=======
    build_extension_from_pyx(
        'menpo/feature/windowiterator.pyx',
        extra_sources_paths=['menpo/feature/cpp/ImageWindowIterator.cpp',
                             'menpo/feature/cpp/WindowFeature.cpp',
                             'menpo/feature/cpp/HOG.cpp',
                             'menpo/feature/cpp/LBP.cpp']),
    build_extension_from_pyx('menpo/image/patches.pyx')
>>>>>>> df4ef6f5
]
cython_exts = cythonize(cython_modules, quiet=True,
                        language_level=sys.version_info[0])

# Please see conda/meta.yaml for other binary dependencies
install_requires = ['numpy>=1.14',
                    'scipy>=1.0',
                    'matplotlib>=3.0',
                    'pillow>=4.0']

if sys.version_info.major == 2:
    install_requires.append('pathlib==1.0')

setup(name='menpo',
      version=versioneer.get_version(),
      cmdclass=versioneer.get_cmdclass(),
      description='A Python toolkit for handling annotated data',
      author='The Menpo Team',
      author_email='hello@menpo.org',
      ext_modules=cython_exts,
      packages=find_packages(),
      install_requires=install_requires,
      package_data={'menpo': ['data/*']},
      tests_require=['pytest>=5.0', 'mock>=3.0']
      )<|MERGE_RESOLUTION|>--- conflicted
+++ resolved
@@ -83,19 +83,7 @@
 
 cython_modules = [
     build_extension_from_pyx('menpo/external/skimage/_warps_cy.pyx'),
-<<<<<<< HEAD
-    build_extension_from_pyx('menpo/feature/_gradient.pyx'),
     build_extension_from_pyx('menpo/image/patches.pyx'),
-    build_extension_from_pyx('menpo/shape/mesh/normals.pyx')
-=======
-    build_extension_from_pyx(
-        'menpo/feature/windowiterator.pyx',
-        extra_sources_paths=['menpo/feature/cpp/ImageWindowIterator.cpp',
-                             'menpo/feature/cpp/WindowFeature.cpp',
-                             'menpo/feature/cpp/HOG.cpp',
-                             'menpo/feature/cpp/LBP.cpp']),
-    build_extension_from_pyx('menpo/image/patches.pyx')
->>>>>>> df4ef6f5
 ]
 cython_exts = cythonize(cython_modules, quiet=True,
                         language_level=sys.version_info[0])
