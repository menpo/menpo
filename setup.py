--- conflicted
+++ resolved
@@ -15,16 +15,6 @@
 
 
 # ---- C/C++ EXTENSIONS ---- #
-<<<<<<< HEAD
-cython_modules = [
-    'menpo/external/skimage/_warps_cy.pyx',
-    'menpo/transform/piecewiseaffine/quadtreepwa.pyx',
-    'menpo/feature/windowiterator.pyx',
-    'menpo/feature/gradient.pyx',
-    'menpo/image/patches.pyx',
-    'menpo/shape/mesh/normals.pyx'
-]
-=======
 # Stolen (and modified) from the Cython documentation:
 #     http://cython.readthedocs.io/en/latest/src/reference/compilation.html
 def no_cythonize(extensions, **_ignore):
@@ -45,7 +35,6 @@
             sources.append(sfile)
         extension.sources[:] = sources
     return extensions
->>>>>>> 7dc90fe5
 
 
 def build_extension_from_pyx(pyx_path, extra_sources_paths=None):
@@ -72,8 +61,8 @@
 cython_modules = [
     build_extension_from_pyx('menpo/external/skimage/_warps_cy.pyx'),
     build_extension_from_pyx(
-        'menpo/transform/piecewiseaffine/fastpwa.pyx',
-        extra_sources_paths=['menpo/transform/piecewiseaffine/fastpwa/pwa.cpp']),
+        'menpo/transform/piecewiseaffine/quadtreepwa.pyx',
+        extra_sources_paths=['menpo/transform/piecewiseaffine/cpp/quadtree.cpp']),
     build_extension_from_pyx(
         'menpo/feature/windowiterator.pyx',
         extra_sources_paths=['menpo/feature/cpp/ImageWindowIterator.cpp',
@@ -105,14 +94,7 @@
       ext_modules=cython_exts,
       packages=find_packages(),
       install_requires=install_requires,
-<<<<<<< HEAD
-      package_data={'menpo': ['data/*',
-                              'transform/piecewiseaffine/cpp/*.cpp',
-                              'feature/cpp/*.cpp'],
-                    '': ['*.pxd', '*.pyx', '*.h']},
-=======
       package_data={'menpo': ['data/*'],
                     '': ['*.pxd', '*.pyx', '*.h', '*.cpp']},
->>>>>>> 7dc90fe5
       tests_require=['nose', 'mock']
 )