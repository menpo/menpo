import os
import platform
import site
import sys

from setuptools import setup, find_packages, Extension

import versioneer

SYS_PLATFORM = platform.system().lower()
IS_LINUX = 'linux' in SYS_PLATFORM
IS_OSX = 'darwin' == SYS_PLATFORM
IS_WIN = 'windows' == SYS_PLATFORM

# Get Numpy include path without importing it
NUMPY_INC_PATHS = [os.path.join(r, 'numpy', 'core', 'include')
                   for r in site.getsitepackages() if
                   os.path.isdir(os.path.join(r, 'numpy', 'core', 'include'))]
if len(NUMPY_INC_PATHS) == 0:
    try:
        import numpy as np
    except ImportError:
        raise ValueError("Could not find numpy include dir and numpy not installed before build - "
                         "cannot proceed with compilation of cython modules.")
    else:
        # just ask numpy for it's include dir
        NUMPY_INC_PATHS = [np.get_include()]

elif len(NUMPY_INC_PATHS) > 1:
    print("Found {} numpy include dirs: "
          "{}".format(len(NUMPY_INC_PATHS), ', '.join(NUMPY_INC_PATHS)))
    print("Taking first (highest precedence on path): {}".format(
        NUMPY_INC_PATHS[0]))
NUMPY_INC_PATH = NUMPY_INC_PATHS[0]


# ---- C/C++ EXTENSIONS ---- #
# Stolen (and modified) from the Cython documentation:
#     http://cython.readthedocs.io/en/latest/src/reference/compilation.html
def no_cythonize(extensions, **_ignore):
    import os.path as op
    for extension in extensions:
        sources = []
        for sfile in extension.sources:
            path, ext = os.path.splitext(sfile)
            if ext in ('.pyx', '.py'):
                if extension.language == 'c++':
                    ext = '.cpp'
                else:
                    ext = '.c'
                sfile = path + ext
                if not op.exists(sfile):
                    raise ValueError('Cannot find pre-compiled source file '
                                     '({}) - please install Cython'.format(sfile))
            sources.append(sfile)
        extension.sources[:] = sources
    return extensions


def build_extension_from_pyx(pyx_path, extra_sources_paths=None):
    if extra_sources_paths is None:
        extra_sources_paths = []
    extra_sources_paths.insert(0, pyx_path)
    ext = Extension(name=pyx_path[:-4].replace('/', '.'),
                    sources=extra_sources_paths,
                    include_dirs=[NUMPY_INC_PATH],
                    language='c++')
    if IS_LINUX or IS_OSX:
        ext.extra_compile_args.append('-Wno-unused-function')
    if IS_OSX:
        ext.extra_link_args.append('-headerpad_max_install_names')
    return ext


try:
    from Cython.Build import cythonize
except ImportError:
    import warnings

    cythonize = no_cythonize
    warnings.warn('Unable to import Cython - attempting to build using the '
                  'pre-compiled C++ files.')

cython_modules = [
    build_extension_from_pyx('menpo/external/skimage/_warps_cy.pyx'),
    build_extension_from_pyx(
        'menpo/feature/windowiterator.pyx',
        extra_sources_paths=['menpo/feature/cpp/ImageWindowIterator.cpp',
                             'menpo/feature/cpp/WindowFeature.cpp',
                             'menpo/feature/cpp/HOG.cpp',
                             'menpo/feature/cpp/LBP.cpp']),
    build_extension_from_pyx('menpo/image/patches.pyx')
]
cython_exts = cythonize(cython_modules, quiet=True,
                        language_level=sys.version_info[0])

# Please see conda/meta.yaml for other binary dependencies
<<<<<<< HEAD
install_requires = ['numpy>=1.10',
                    'scipy>=0.16',
                    'matplotlib>=1.4',
                    'pillow>=3.0',
                    'scikit-image>0.14']
=======
install_requires = ['numpy>=1.14',
                    'scipy>=1.0',
                    'matplotlib>=3.0',
                    'pillow>=4.0']
>>>>>>> 81a81ad8

if sys.version_info.major == 2:
    install_requires.append('pathlib==1.0')

setup(name='menpo',
      version=versioneer.get_version(),
      cmdclass=versioneer.get_cmdclass(),
      description='A Python toolkit for handling annotated data',
      author='The Menpo Team',
      author_email='hello@menpo.org',
      ext_modules=cython_exts,
      packages=find_packages(),
      install_requires=install_requires,
      package_data={'menpo': ['data/*']},
      tests_require=['pytest>=5.0', 'mock>=3.0']
      )<|MERGE_RESOLUTION|>--- conflicted
+++ resolved
@@ -95,18 +95,10 @@
                         language_level=sys.version_info[0])
 
 # Please see conda/meta.yaml for other binary dependencies
-<<<<<<< HEAD
-install_requires = ['numpy>=1.10',
-                    'scipy>=0.16',
-                    'matplotlib>=1.4',
-                    'pillow>=3.0',
-                    'scikit-image>0.14']
-=======
 install_requires = ['numpy>=1.14',
                     'scipy>=1.0',
                     'matplotlib>=3.0',
                     'pillow>=4.0']
->>>>>>> 81a81ad8
 
 if sys.version_info.major == 2:
     install_requires.append('pathlib==1.0')
